{
 "cells": [
  {
   "cell_type": "markdown",
   "metadata": {},
   "source": [
    "# Stochastic Differential Equations in PFJAX\n",
    "\n",
    "**Martin Lysy, University of Waterloo** \n",
    "\n",
    "**January 1, 2022**\n",
    "\n",
    "## Model Specification\n",
    "\n",
    "Let $\\XX(t) = (X_1(t), \\ldots, X_d(t))$ denote a $d$-dimensional process satisfying the stochastic differential equation (SDE)\n",
    "\n",
    "$$\n",
    "\\ud \\XX(t) = \\dr_{\\tth}(\\XX(t)) \\ud t + \\df_{\\tth}(\\XX(t))^{1/2} \\ud \\BB(t),\n",
    "$$\n",
    "\n",
    "where $\\dr_{\\tth}(\\XX)$ is a $d$-dimensional drift function and $\\df_{\\tth}(\\XX)$ is a $d \\times d$ positive-definite diffusion matrix.  We assume that $\\XX(t)$ is measured with error at times $t_n = n \\dt$ such that the observed data is $\\YY_{0:N} = (\\YY_0, \\ldots, \\YY_N)$ with\n",
    "\n",
    "$$\n",
    "\\YY_n \\ind g(\\YY_n \\mid \\XX_n, \\tth),\n",
    "$$\n",
    "\n",
    "where $\\XX_n = \\XX(t_n)$.  \n",
    "\n",
    "Assume that the initial value of the SDE at time $t_0 = 0$ has the prior distribution $\\XX_0 \\sim \\pi(\\XX_0 \\mid \\tth)$. Then the likelihood function is given by\n",
    "\n",
    "$$\n",
    "\\mathcal L(\\tth \\mid \\YY_{0:N}) = \\int \\left[\\pi(\\XX_0 \\mid \\tth) \\cdot \\prod_{n=0}^N g(\\YY_n \\mid \\XX_n, \\tth) \\cdot \\prod_{n=1}^N p(\\XX_n \\mid \\XX_{n-1}, \\tth)\\right] \\ud \\XX_{0:N}.\n",
    "$$\n",
    "\n",
    "However, this expression requires the SDE transition density $p(\\XX_n \\mid \\XX_{n-1}, \\tth)$, which is rarely available in closed form.  Instead, the likelihood function is approximated by the so-called Euler (or Euler-Maruyama) discretization method.  Namely, for $m \\ge 1$ let $\\XX\\up m_n$ denote the value of the SDE at time $t = n \\dt/m$, such that $\\XX\\up m_{mn} = \\XX_n = \\XX(t_n)$.  As $\\dt_m = \\dt/m \\to 0$, the normal approximation\n",
    "\n",
    "$$\n",
    "\\begin{aligned}\n",
    "\\XX\\up m_n & \\sim \\N( \\XX\\up m_{n-1} + \\dr_{\\tth}(\\XX\\up m_{n-1}) \\dt_m, \\df_{\\tth}(\\XX\\up m_{n-1}) \\dt_m) \\\\\n",
    "\\iff \\XX\\up m_n & \\sim \\varphi(\\XX\\up m_n \\mid \\XX\\up m_{n-1}, \\tth)\n",
    "\\end{aligned}\n",
    "$$\n",
    "\n",
    "becomes increasingly accurate.  Thus the Euler approximation of order $m$ (or resolution $m$) to the likelihood function is\n",
    "\n",
    "$$\n",
    "\\Lhat_m(\\tth \\mid \\YY_{0:N}) = \\int \\left[\\pi(\\XX\\up m_0 \\mid \\tth) \\cdot \\prod_{n=0}^N g(\\YY_n \\mid \\XX\\up m_{nm}, \\tth) \\cdot \\prod_{n=1}^{Nm} \\varphi(\\XX\\up m_n \\mid \\XX\\up m_{n-1}, \\tth)\\right] \\ud \\XX\\up m_{0:Nm},\n",
    "$$\n",
    "\n",
    "and we have $\\Lhat_m(\\tth \\mid \\YY_{0:N}) \\to \\mathcal L(\\tth \\mid \\YY_{0:N})$ as $m \\to \\infty$."
   ]
  },
  {
   "cell_type": "markdown",
   "metadata": {},
   "source": [
    "## Implementation in PFJAX\n",
    "\n",
    "### Particle Filtering Notation\n",
    "\n",
    "In the notation of PFJAX, the state and measurement variables at time $t$ are given by\n",
    "\n",
    "$$\n",
    "\\begin{aligned}\n",
    "\\xx_t & = \\XX\\up m_{(t-1)m+1:tm}, & \\yy_t & = \\YY_t.\n",
    "\\end{aligned}\n",
    "$$\n",
    "\n",
    "### Prior on Initial Value\n",
    "\n",
    "The prior on $\\xx_0 = (\\XX\\up m_{-m+1}, \\ldots, \\XX\\up m_0)$, is given by\n",
    "\n",
    "$$\n",
    "\\begin{aligned}\n",
    "\\XX\\up m_0 & \\sim \\pi(\\XX\\up m_0 \\mid \\tth), \\\\\n",
    "\\XX\\up m_n & = 0, \\ \\ \\ \\ \\ -m+1 \\le n < 0.\n",
    "\\end{aligned}\n",
    "$$\n",
    "\n",
    "In other words, we use the SDE prior for $\\XX\\up m_0$, and set the dummy variables $\\XX\\up m_n = 0$ for $n = -m+1, \\ldots, -1$.\n",
    "\n",
    "### Variable Transformations\n",
    "\n",
    "The present version of PFJAX expects the SDE $\\XX(t)$ to be unconstrained in $\\mathbb{R}^d$.  When this is not the case, the SDE can be transformed to an unconstrained scale using [Ito's lemma](https://en.wikipedia.org/wiki/It%C3%B4%27s_lemma).  In particular, suppose that $\\YY(t) = (f_1(X_1(t)), \\ldots, f_d(X_d(t)))$ is a twice-differentiable bijective transformation such that $\\YY(t)$ is unconstrained in $\\mathbb{R}^d$.  Then the SDE for $\\YY(t)$ is\n",
    "\n",
    "$$\n",
    "\\ud \\YY(t) = [\\AA(\\XX(t)) \\dr_{\\tth}(\\XX(t)) + \\bm{b}_{\\tth}(\\XX(t))]\\ud t + \\AA(\\XX(t)) \\df_{\\tth}(\\XX(t))^{1/2} \\ud \\BB(t),\n",
    "$$\n",
    "\n",
    "where\n",
    "\n",
    "$$\n",
    "\\begin{aligned}\n",
    "\\AA(\\XX) & = \\diag(f'_1(X_1), \\ldots, f'_d(X_d)), & \\bm{b}_{\\tth}(\\XX) & = (\\tfrac 1 2 f''_1(X_1) \\Sigma_{11}^2, \\ldots, \\tfrac 1 2 f''_d(X_d) \\Sigma_{dd}^2),\n",
    "\\end{aligned}\n",
    "$$\n",
    "\n",
    "and $\\Sigma_{ij} = [\\df_{\\tth}(\\XX)]_{ij}$."
   ]
  },
  {
   "cell_type": "markdown",
   "metadata": {},
   "source": [
    "### Bridge Proposal\n",
    "\n",
    "Suppose that $x_{t-1} = (\\XX\\up m_{(t-2)m+1}, \\ldots, \\XX\\up m_{(t-1)m})$ is given, and suppose that the measurement model is \n",
    "\n",
    "$$\n",
    "\\YY_t \\ind \\N(\\AA \\XX\\up m_{tm}, \\OOm).\n",
    "$$\n",
    "\n",
    "In order to describe the bridge proposal for $x_t = (\\XX\\up m_{(t-1)m+1}, \\ldots, \\XX\\up m_{tm})$, let us first consider the following formula.  \n",
    "\n",
    "> **Formula.** If\n",
    ">\n",
    "> $$\n",
    "\\begin{aligned}\n",
    "\\WW & \\sim \\N(\\mmu_W, \\SSi_W) \\\\\n",
    "\\XX \\mid \\WW & \\sim \\N(\\WW + \\mmu_{X|W}, \\SSi_{X|W}) \\\\\n",
    "\\YY \\mid \\XX, \\WW & \\sim \\N(\\AA \\XX, \\OOm),\n",
    "\\end{aligned}\n",
    "$$\n",
    "> \n",
    "> then \n",
    "> \n",
    "> $$\n",
    "\\begin{bmatrix} \\WW \\\\ \\YY \\end{bmatrix} \\sim \\N\\left(\\begin{bmatrix} \\mmu_W \\\\ \\mmu_{Y} = \\AA[\\mmu_W + \\mmu_{X|W}] \\end{bmatrix}, \\begin{bmatrix} \\SSi_W & \\SSi_W \\AA' \\\\ \\AA \\SSi_W & \\SSi_Y = \\AA (\\SSi_W + \\SSi_{X|W}) \\AA' + \\OOm \\end{bmatrix} \\right),\n",
    "$$\n",
    "> \n",
    "> such that\n",
    "> \n",
    "> $$\n",
    "\\WW \\mid \\YY \\sim \\N\\left(\\mmu_W + \\SSi_W \\AA' \\SSi_Y^{-1}(\\YY - \\mmu_Y), \\SSi_W - \\SSi_W \\AA' \\SSi_Y^{-1} \\AA \\SSi_W \\right).\n",
    "$$\n",
    "\n",
    "The bridge proposal for $x_t$ then proceeds recursively as follows:\n",
    "\n",
    "- WLOG let $t = 1$, and assume that for fixed $0 \\le n < m-1$ the proposal value $\\XX \\up m_{(t-1)m+n} = \\XX \\up m_n$ is given. Now suppose we wish to specify the proposal distribution for $\\XX \\up m_{n+1}$.\n",
    "\n",
    "- Pretend that $\\XX(t)$ is a Brownian motion with drift for $t \\in (\\tfrac n m \\dt, \\dt)$:\n",
    "\n",
    "    $$\n",
    "    \\ud \\XX(t) = \\dr_n \\ud t + \\df_n^{1/2} \\ud \\BB(t),\n",
    "    $$\n",
    "\t\n",
    "\twhere $\\dr_n = \\dr_{\\tth}(\\XX \\up m_{n})$ and $\\df_n = \\df_{\\tth}(\\XX \\up m_{n})$.  This means that for any $\\tfrac n m \\dt \\le s \\le s + u \\le \\dt$ we have\n",
    "\t\n",
    "\t$$\n",
    "\t\\XX(s+u) \\mid \\XX(s) \\sim \\N(\\XX(s) + u \\dr_n, u \\df_n),\n",
    "\t$$\n",
    "    \n",
    "    To obtain the proposal for $\\XX\\up m_{n+1}$, we apply the formula to $(\\WW, \\XX, \\YY) = (\\XX\\up m_{n+1}, \\XX\\up m_{m}, \\YY_1)$, for which we have\n",
    "\t\n",
    "\t$$\n",
    "\t\\begin{aligned}\n",
    "\t\\XX\\up m_{n+1} & \\sim \\N(\\XX\\up m_n + \\dt_m \\dr_n, \\dt_m \\df_n) \\\\\n",
    "\t\\XX\\up m_m \\mid \\XX \\up m_{n+1} & \\sim \\N(\\XX \\up m_{n+1} + k \\dt_m \\dr_n , k \\dt_m \\df_n) \\\\\n",
    "\t\\YY_1 \\mid \\XX\\up m_m, \\XX\\up m_{n+1} & \\sim \\N(\\AA \\XX\\up m_m, \\OOm),\n",
    "\t\\end{aligned}\n",
    "\t$$\n",
    "\t\n",
    "\twhere $k = m - n$, such that in the formula we have\n",
    "\t\n",
    "\t$$\n",
    "\t\\begin{aligned}\n",
    "\t\\mmu_W & = \\XX\\up m_n + \\dr_n \\dt_m, & \\SSi_W & = \\dt_m \\SSi_n, \\\\\n",
    "    % \\mmu_{X|W} & = k \\dt_m \\dr_n, & \\SSi_{X|W} & = k \\dt_m \\df_n, \\\\\n",
    "\t\\mmu_Y & = \\AA[\\XX \\up m_n + k \\dt_m \\dr_n], & \\SSi_Y & = k \\dt_m \\AA \\SSi_n \\AA' + \\OOm.\n",
    "\t\\end{aligned}\n",
    "\t$$\n",
    "    \n",
    "There are a few special cases of this formula:\n",
    "\n",
    "1.  When $\\AA = \\begin{bmatrix} \\II_{p \\times p} & \\bz_{p \\times (d-p)} \\end{bmatrix}$, for the measurement variables we have $E[\\YY_1 \\mid \\XX\\up m_{m}] = \\XX\\up m_{m}$.  Moreover, for \n",
    "\n",
    "    $$\n",
    "    \\begin{aligned}\n",
    "    \\XX\\up m_n & = \\begin{bmatrix} \\XX\\up m_{n1} \\\\ \\XX\\up m_{n2} \\end{bmatrix}, &\n",
    "    \\dr_n & = \\begin{bmatrix} \\dr_{1} \\\\ \\dr_{2} \\end{bmatrix}, & \n",
    "    \\SSi_n & = \\begin{bmatrix} \\SSi_{11} & \\SSi_{12} \\\\ \\SSi_{21} & \\SSi_{22} \\end{bmatrix}\n",
    "    \\end{aligned}\n",
    "    $$ \n",
    "    \n",
    "    we have \n",
    "\n",
    "\t$$\n",
    "\t\\begin{aligned} \n",
    "    \\mmu_Y & = \\XX\\up m_{n1} + k \\dt_m \\dr_{1}, & \n",
    "    \\SSi_n \\AA' & = \\begin{bmatrix} \\SSi_{11} \\\\ \\SSi_{21} \\end{bmatrix}, & \n",
    "    \\AA \\SSi_n \\AA' & = \\SSi_{11}, & \n",
    "    \\AA' \\SSi_Y^{-1} \\AA & = \\begin{bmatrix} \\SSi_Y^{-1} & \\bz \\\\ \\bz & \\bz \\end{bmatrix}.\n",
    "\t\\end{aligned}\n",
    "\t$$\n",
    "\n",
    "2. When $\\OOm = \\bz$ we observe linear combinations of the latent variables, $\\YY_1 = \\AA \\XX\\up m_m$, such that $\\SSi_Y = k \\dt_m \\AA \\SSi_n \\AA'$.\n",
    "\n",
    "3.  When we have both 1 and 2, then $\\YY_1$ is the first $p$ components of $\\XX \\up m_m$ observed without noise, and \n",
    "\n",
    "    $$\n",
    "    \\XX \\up m_{n+1} \\mid \\XX \\up m_n, \\YY \\sim \\N\\left(\\begin{bmatrix} (1 - \\frac{1}{k}) \\XX \\up m_{n1} + \\frac{1}{k} \\YY_1 \\\\ \\frac 1 k \\SSi_{21} \\SSi_{11}^{-1} (\\YY - \\mmu_Y) \\end{bmatrix} , \\dt_m(1-\\tfrac 1 k) \\SSi_n - \\dt_m/k \\begin{bmatrix} \\bz & \\bz \\\\ \\bz & \\SSi_{21} \\SSi^{-1}_{11} \\SSi_{12} \\end{bmatrix} \\right),\n",
    "    $$\n",
    "\t\n",
    "\twhere $\\XX\\up m_{n1}$ are the first $p$ components of $\\XX\\up m_m$.\n",
    "    \n",
    "4.  Suppose that in addition to 1, both $\\SSi_n$ and $\\OOm$ are diagonal. Then the formulas above can be implemented componentwise, i.e., without matrix operations.  That is, suppose we have $\\df_n = \\diag(\\tau_1, \\ldots, \\tau_d)$ and $\\OOm = \\diag(\\omega_1, \\ldots, \\omega_p)$.  Then *[TBD]*\n"
   ]
  },
  {
   "cell_type": "markdown",
   "metadata": {},
   "source": [
    "## Example: Lotka-Volterra Model with Additive Noise\n",
    "\n",
    "The SDE model is on $\\XX(t) = (X_H(t), X_L(t))$ and is given by\n",
    "\n",
    "$$\n",
    "\\begin{aligned}\n",
    "\\ud X_H(t) & = (\\alpha - \\beta \\exp(X_L(t))) \\ud t + \\sigma_H \\ud B_H(t) \\\\\n",
    "\\ud X_H(t) & = (-\\gamma + \\delta \\exp(X_H(t))) \\ud t + \\sigma_L \\ud B_L(t),\n",
    "\\end{aligned}\n",
    "$$\n",
    "\n",
    "where $B_H(t)$ and $B_L(t)$ are iid standard Brownian motions.  The measurement model is on $\\YY_n = (Y^H_n, Y^L_n)$ and is given by \n",
    "$$\n",
    "\\begin{aligned}\n",
    "Y^H_{n} & \\ind \\N(\\exp(X_H(n \\dt)), \\tau_H^2) \\\\\n",
    "Y^L_{n} & \\ind \\N(\\exp(X_L(n \\dt)), \\tau_L^2). \n",
    "\\end{aligned}\n",
    "$$\n",
    "\n",
    "The parameters of the model are thus $\\tth = (\\alpha, \\beta, \\gamma, \\delta, \\sigma_H, \\sigma_L, \\tau_H, \\tau_L)$.  \n",
    "\n",
    "### Prior Distribution\n",
    "\n",
    "Let $Z_i = \\exp(X^i_0)$, $i = H,L$, and $\\ZZ_0 = (Z_H, Z_L)$. Then for the choice of prior \n",
    "\n",
    "$$\n",
    "\\ZZ_0 \\sim \\pi(\\ZZ_0) \\propto 1,\n",
    "$$\n",
    "\n",
    "we have\n",
    "\n",
    "$$\n",
    "Z_i \\mid \\YY_0, \\tth \\ind \\mathrm{TruncatedNormal}(Y^i_0, \\tau_i^2)),\n",
    "$$\n",
    "\n",
    "where the truncation is for $Z_i > 0$.  Thus in `pf_init()`, we can sample implement a perfect importance sampler by sampling directly from $p(\\xx_0 \\mid \\yy_0, \\tth)$.  While the corresponding log-weights are constant, they are not equal to zero.  That is, the weight of particle $\\xx_0$ is given by\n",
    "\n",
    "$$\n",
    "w(\\xx_0) = \\frac{\\pi(\\xx_0 \\mid \\tth) p(\\yy_0 \\mid \\xx_0, \\tth)}{q(\\xx_0 \\mid \\yy_0, \\tth)},\n",
    "$$\n",
    "\n",
    "where for the perfect importance sampler we have the proposal distribution\n",
    "\n",
    "$$\n",
    "q(\\xx_0 \\mid \\yy_0, \\tth) = p(\\xx_0 \\mid \\yy_0, \\tth) = \\frac{\\pi(\\xx_0 \\mid \\tth)p(\\yy_0 \\mid \\xx_0, \\tth)}{\\int \\pi(\\xx_0 \\mid \\tth)p(\\yy_0 \\mid \\xx_0, \\tth) \\ud \\xx_0},\n",
    "$$\n",
    "\n",
    "such that $w(\\xx_0) = \\int \\pi(\\xx_0 \\mid \\tth)p(\\yy_0 \\mid \\xx_0, \\tth) \\ud \\xx_0$.  In this particular case, this boils down to\n",
    "\n",
    "$$\n",
    "w(\\xx_0) = \\prod_{i = H,L} \\int_0^{\\infty} \\phi((Z_i - Y^i_0)/\\tau_i)/\\tau_i \\ud Z_i = \\prod_{i = H,L} \\Phi(Y^i_0/\\tau_i),\n",
    "$$\n",
    "\n",
    "where $\\phi(\\cdot)$ and $\\Phi(\\cdot)$ are the PDF and CDF of $\\N(0,1)$.\n"
   ]
  },
  {
   "cell_type": "markdown",
   "metadata": {},
   "source": [
    "## Scratch"
   ]
  },
  {
   "cell_type": "code",
   "execution_count": 12,
   "metadata": {},
   "outputs": [
    {
     "data": {
      "text/plain": [
       "(DeviceArray(-0.36894642, dtype=float64),\n",
       " DeviceArray(-0.36894642, dtype=float64))"
      ]
     },
     "execution_count": 12,
     "metadata": {},
     "output_type": "execute_result"
    },
    {
     "data": {
      "image/png": "iVBORw0KGgoAAAANSUhEUgAAAZAAAAD4CAYAAADCb7BPAAAAOXRFWHRTb2Z0d2FyZQBNYXRwbG90bGliIHZlcnNpb24zLjUuMCwgaHR0cHM6Ly9tYXRwbG90bGliLm9yZy8/fFQqAAAACXBIWXMAAAsTAAALEwEAmpwYAAAXoElEQVR4nO3dfZBd9X3f8feXBS0ry4qk6mGEHhAuamrAExwrlJhOxzFtLacPwp3gytMapoUq4+LYbj3pgMsM8XSY4Q/HSZzBdAh2gJRAVYwHxUV2CGbsyQwBC8QEBGHQLOyyRtUDMoZYGEfX3/5xz10dLXd3r472Pr9fMzv33N89597fBUmf/T2eyEwkSTpVZ3S7ApKk/mSASJIqMUAkSZUYIJKkSgwQSVIlZ3a7Au2ycuXK3LRpU7erIUl95cknnzySmataOXdgA2TTpk3s2bOn29WQpL4SEROtnmsXliSpEgNEklSJASJJqsQAkSRVYoBIkioxQCRJlbQtQCJiQ0Q8GhHPR8S+iPhsUf47EfHDiHi6+Pn10jU3RMT+iHghIj5SKv9ARDxTvPaViIh21VuS1Jp2rgM5Dnw+M5+KiHcDT0bEw8Vrv5eZXyqfHBEXANuBC4FzgL+IiH+QmTXgNmAH8FfAQ8BWYHcb6y5JmkfbAiQzDwAHiuM3I+J5YN0cl2wD7svMt4GXImI/cElEvAwszczHACLibuAKBiBAarUaExMn1uyce+65jIyMzHvuXOdJUqd0ZCV6RGwC3g88DlwGfDoirgL2UG+l/Ih6uPxV6bKpouzviuOZ5X1vYmKCa2/dzeIVazh29CB3XPdRzj333Kah0jgX4I7rPsp73vOeblVbkoAOBEhELAG+AXwuM9+IiNuA/wFk8fi7wH8Emo1r5BzlzT5rB/WuLjZu3Hj6le+AxSvWsGTViTwsh8pPjhzgpm3vY+PGjUxOTjK2fA2O/kjqFW0NkIg4i3p43JOZDwBk5sHS638EfKt4OgVsKF2+Hni1KF/fpPwdMvN24HaALVu29OS9estdUZOTkzS7o3AjVI4dPciN9+9l2dojvDa+jyXnnM/o2aMdrrEkNde2AClmSn0NeD4zv1wqX1uMjwB8DHi2ON4F/GlEfJn6IPpm4InMrEXEmxFxKfUusKuAP2xXvdut3MJohMJcxpavng4TSeol7WyBXAZ8EngmIp4uyr4AfCIiLqbeDfUy8JsAmbkvInYCz1GfwXVdMQML4FPAncAY9cHzvh5AL7cwJKlftXMW1l/SfPzioTmuuRm4uUn5HuCihaudJOl0uRJdklTJwN5Qqhc0BsxrtXpP3MjIyKwD55LUbwyQBTDbgsDGgPlbrx9hZGwpy9ZuaGngXJL6gQGyAJotCGws9Fu8Yg0AI4uXzTlwnj+vMTk5WT+u0EJxpbqkTjNAFsjMBYGn6q3Xj3Dj/a9Se+uNSi0UV6pL6jQDpIeMLV9NbXTRnOeUWyozx1ZcqS6pkwyQBVb+B74dA+aNlkpjdfrMsRVXqkvqFANkgc38B74dA+bl1enzja1IUrsYIKeo2Yyrmdx+RNIwMEBOUbMZV5I0jAyQChozrk536m07zDbIDk7vlbSwDJDTcLpTb9thtkH2metTJOl0GSCnqZWpt53WbJB9Pqdye11JAgNk6My37Uqz1fSS1IwBMmTm23bldFbTSxouBsgQMigkLQQDpAWt3MdckoaNAdKCU72PuSQNAwOkRYN4H/N279slabAZIEOi2aLHTuzbJWlwGSBzaIx9DMJv57MtenTfLklVGSAzzBww/+Kuffz0x0cG4rfzXlz0KKl/GSAzNBswH/MmTZL0Dmd0uwK9qDFgPrZsZberIkk9yxaI3qE84O6eWJJmYwtE71AfcN/LtbfuPmnfLEkqswWipsaWr/b+6pLmZAtEklSJASJJqsQAkSRVYoBIkipxEF2zKk/nrdVqANNTep3eK8kA0axmbrY4MraUZWs3eMtbSUAbu7AiYkNEPBoRz0fEvoj4bFG+IiIejogXi8flpWtuiIj9EfFCRHykVP6BiHimeO0rEeHmIh3S2GxxbNnK6ePFK9Z0u1qSekA7x0COA5/PzPcClwLXRcQFwPXAI5m5GXikeE7x2nbgQmAr8NWIaPSR3AbsADYXP1vbWG9JUgvaFiCZeSAznyqO3wSeB9YB24C7itPuAq4ojrcB92Xm25n5ErAfuCQi1gJLM/OxzEzg7tI1kqQu6cgsrIjYBLwfeBxYk5kHoB4ywOritHXAK6XLpoqydcXxzPJmn7MjIvZExJ7Dhw8v6HeQJJ2s7QESEUuAbwCfy8w35jq1SVnOUf7OwszbM3NLZm5ZtWrVqVdWktSytgZIRJxFPTzuycwHiuKDRbcUxeOhonwK2FC6fD3walG+vkm5uqQxvXd8fHx6eq+k4dPOWVgBfA14PjO/XHppF3B1cXw18GCpfHtEjEbEedQHy58ournejIhLi/e8qnSNusDdeiVBe9eBXAZ8EngmIp4uyr4A3ALsjIhrgEngSoDM3BcRO4HnqM/gui4zG7/efgq4ExgDdhc/6iJ365XUtgDJzL+k+fgFwOWzXHMzcHOT8j3ARQtXO0nS6XIvLElSJW5losrcK0sabgaIKnOvLGm4GSA6LY39sY4dPcjI4mUsWdV0jaekAWSAaMGVu7bsypIGl4PoWnCuE5GGgy0QtYXrRKTBZwtEklSJASJJqsQAkSRVYoBIkioxQCRJlRggkqRKDBBJUiUGiCSpEhcSqm3KW5qA25pIg8YAUduUd+t1h15p8BggaqvGbr2SBo9jIJKkSgwQSVIlBogkqRIDRJJUiYPo6gin9EqDxwBRRzilVxo8Bog6xim90mBxDESSVIkBIkmqxACRJFXiGIg6rjwjy9lYUv+yBaKOq8/I2su1t+5mYmKi29WRVJEtEHXF2PLVjJ492u1qSDoNtkAkSZW0LUAi4usRcSgini2V/U5E/DAini5+fr302g0RsT8iXoiIj5TKPxARzxSvfSUiol11Vmc1xkLGx8cZHx+nVqt1u0qSTkE7WyB3AlublP9eZl5c/DwEEBEXANuBC4trvhoRjZHV24AdwObip9l7qg81xkI+c+9TjodIfahtAZKZ3weOtnj6NuC+zHw7M18C9gOXRMRaYGlmPpaZCdwNXNGWCqsrGqvTF69Y0+2qSDpF3RgD+XRE/HXRxbW8KFsHvFI6Z6ooW1cczyxvKiJ2RMSeiNhz+PDhha63JKmk0wFyG/D3gYuBA8DvFuXNxjVyjvKmMvP2zNySmVtWrVp1mlVVt9RqtelxEcdGpN7V0Wm8mXmwcRwRfwR8q3g6BWwonboeeLUoX9+kXANsYmKCa2/dzeIVa9y5V+phLbVAIuKyVspaeJ+1pacfAxoztHYB2yNiNCLOoz5Y/kRmHgDejIhLi9lXVwEPnurnqv8sXrHGsRGpx7XaAvlD4JdbKJsWEfcCHwJWRsQUcBPwoYi4mHo31MvAbwJk5r6I2Ak8BxwHrsvMRr/Fp6jP6BoDdhc/kqQumzNAIuJXgQ8CqyLiv5ZeWgrMuYFRZn6iSfHX5jj/ZuDmJuV7gIvm+ixJUufN1wJZBCwpznt3qfwN4DfaVSlJUu+bM0Ay83vA9yLizsx0lZfaprxD7+TkJDnrXDtJvaLVMZDRiLgd2FS+JjM/3I5KafiU75n+2vg+lpxzfrerJGkerQbI/wH+J3AH4KR8tUVjVfqxo9Ozvb13iNTDWg2Q45l5W1trIjXRaJksGt3nehCpx7QaIH8WEf8Z+CbwdqMwM1vd60qqzHuHSL2p1QC5unj87VJZAv46KElDqqUAyczz2l0RSVJ/aSlAIuKqZuWZeffCVkeS1C9a7cL6ldLx2cDlwFPU788hSRpCrXZh/Vb5eUT8AvAnbamRJKkvVL0fyDHqO+ZKkoZUq2Mgf8aJGzmNAO8FdrarUpKk3tfqGMiXSsfHgYnMnJrtZGmhlVekg6vSpV7Q6hjI9yJiDScG019sX5WkdyrvleVdCqXe0OodCT8OPAFcCXwceDwi3M5dHdXYK8u7FEq9odUurP8O/EpmHgKIiFXAXwD3t6tikqTe1uosrDMa4VF47RSulSQNoFZbIN+OiO8A9xbP/y3wUHuqJEnqB/PdE/18YE1m/nZE/BvgHwMBPAbc04H6SXOq1WpMTNRvlunMLKmz5muB/D7wBYDMfAB4ACAithSv/as21k1qaubtb7+4ax8RODNL6rD5AmRTZv71zMLM3BMRm9pTJWluzW5/6/1CpM6bbyD87DleG1vIikinojGld2zZym5XRRpa8wXIDyLiP80sjIhrgCfbUyVJUj+Yrwvrc8A3I+LfcSIwtgCLgI+1sV6SpB43Z4Bk5kHggxHxa8BFRfH/zczvtr1mkqSe1upeWI8Cj7a5LlJlbrYodV6rCwmlnuZmi1LnGSAaGI2ZWZI6w/2sJEmVGCCSpEoMEElSJW0LkIj4ekQciohnS2UrIuLhiHixeFxeeu2GiNgfES9ExEdK5R+IiGeK174SEdGuOmswNGZkjY+PMz4+Tq1W63aVpIHUzhbIncDWGWXXA49k5mbgkeI5EXEBsB24sLjmqxHRmIN5G7AD2Fz8zHxP6ST1GVl7+cy9T3Htrbund+uVtLDaFiCZ+X3g6IzibcBdxfFdwBWl8vsy8+3MfAnYD1wSEWuBpZn5WGYmcHfpGmlW3v5War9Oj4GsycwDAMXj6qJ8HfBK6bypomxdcTyzvKmI2BEReyJiz+HDhxe04pKkk/XKIHqzcY2co7ypzLw9M7dk5pZVq1YtWOUkSe/U6QA5WHRLUTw27rM+BWwonbceeLUoX9+kXGpJeUDdwXRpYXU6QHYBVxfHVwMPlsq3R8RoRJxHfbD8iaKb682IuLSYfXVV6RppXo0BdQfTpYXXtq1MIuJe4EPAyoiYAm4CbgF2FvcTmQSuBMjMfRGxE3gOOA5cl5mNXxc/RX1G1xiwu/iRWja2fLV3LJTaoG0BkpmfmOWly2c5/2bg5iblezixlbxUibv1SgvPzRQ1FNytV1p4BoiGhrv1SgurV6bxSpL6jC0QDR3HQ6SFYYBo6DgeIi0MA0RDyfEQ6fQ5BiJJqsQAkSRVYoBIkipxDERDrTwjq7HZ4sjIiDOzpBYYIBpq5RlZr43vY2RsKYtGFzkzS2qBAaKh15iRdezoQUYWL3PjRalFjoFIkioxQCRJldiFJc3gVidSawwQaQa3OpFaY4BITbjViTQ/x0AkSZUYIJKkSuzCkubggLo0OwNEmoMD6tLsDBBpHg6oS805BiJJqsQAkSRVYoBIkioxQCRJlRggkqRKnIUltai8JsT1IJIBIrWssSbkrLOe4aZt72Pjxo2AYaLhZYBIp2Bs+Wpqx17nxvv3urhQQ88AkSpwcaFkgEinxb2yNMy6EiAR8TLwJlADjmfmlohYAfxvYBPwMvDxzPxRcf4NwDXF+Z/JzO90odrSO7hXloZZN6fx/lpmXpyZW4rn1wOPZOZm4JHiORFxAbAduBDYCnw1IvwVTz2j0Z21eMWabldF6qheWgeyDbirOL4LuKJUfl9mvp2ZLwH7gUs6Xz1pbo3urPHxcWq1WrerI7VdtwIkgT+PiCcjYkdRtiYzDwAUj6uL8nXAK6Vrp4oyqafUu7P2cu2tu5mYmOh2daS269Yg+mWZ+WpErAYejoi/mePcaFKWTU+sh9EOYHqOvtRJY8tXM3r2aLerIXVEV1ogmflq8XgI+Cb1LqmDEbEWoHg8VJw+BWwoXb4eeHWW9709M7dk5pZVq1a1q/qSJLoQIBHxroh4d+MY+OfAs8Au4OritKuBB4vjXcD2iBiNiPOAzcATna211LryWIjjIRpk3ejCWgN8MyIan/+nmfntiPgBsDMirgEmgSsBMnNfROwEngOOA9dlpn8j1bOc2qth0fEAycxx4JealL8GXD7LNTcDN7e5atKCaUztLS80bLRERkZGXHCogeBKdKmNyq2R18b3MTK2lEWji2yVaCAYIFKbNVojx44eZGTxMmdpaWD00kJCSVIfMUAkSZXYhSV1mDv4alAYIFKHOc1Xg8IAkbqg2TRfsDWi/mKASF1ka0T9zACRuszb46pfOQtLklSJASJJqsQuLKlHNBtQB066OZWD7OolBojUI5oNqANce+tuFq9Y4yC7eo4BIvWQZtN7x5avcZBdPckAkXpQozVSe+sNlpxzPuAKdvUeA0TqUWPLV1MbXTT9vNzF9ZMjB7hp2/vYuHGjQaKucRaW1EcaXVxxxhnceP9err1190mD7FIn2QKR+tTY8tXeW0RdZQtEklSJLRBpQNRqNdeMqKMMEKmPlWdmTU5O8sVd+3jX33PNiDrDAJH6WHlm1mvj+1hyzvmuGVHHGCBSn2vMzDp29OB0Wbll0ujKsotLC80AkQZQo2WyaHTfdFfWxMTE9LYoriPRQjBApAE1tnw1ixadedIYSWNblGNHD3Lj/XtPChjpVBkg0gBrNkbS4DoSnS4DRBpwzcZIGspjJbVaDWC6O8uuLc3HAJGG2MwWysjYUpat3XDSGEk5WAwVlRkg0pArt1BGFi87aYykHCyLRhc5XqKTGCCSmpoZLOUBeWg+PdgWynAxQCS1ZLbt5Bsr4MmfT5eBYTIMDBBJLSu3SspdXEvOOZ/asdeny8pbqdhCGVwGiKRKms3uanZL3vlaKI2AcRZY/+mbAImIrcAfACPAHZl5S5erJGkWzdaflFsozbrAfvrjI01ngYFh06v6IkAiYgS4FfhnwBTwg4jYlZnPdbdmkmYzVwulWRfYWNB0FtiphE0jWBoaoTPzeL7XZ5uyXO6Oc3pznwQIcAmwPzPHASLiPmAb0JYAafyBf+v1I4y8/TNqb73ByNs/42/PHp0uKx+f7usL+V7Wpfc/y7oUZWNLp//OvfWjQ7O+/tM3jvL5O77Du1et5fWpF1my5uRpxDNfHxldQu3tv2VkdMlJZafy+lmLzuKWqz483QJqmJyc5Pq7v8vZv7By3nO7pZPTrCMzO/ZhVUXEbwBbM/Pa4vkngX+UmZ+ecd4OYEfx9BeBFyp+5ErgSMVrB8Ewf/9h/u7g9x/m79/47udm5qpWLuiXFkg0KXtH8mXm7cDtp/1hEXsyc8vpvk+/GubvP8zfHfz+w/z9q3z3frkn+hSwofR8PfBql+oiSaJ/AuQHwOaIOC8iFgHbgV1drpMkDbW+6MLKzOMR8WngO9Sn8X49M/e18SNPuxuszw3z9x/m7w5+/2H+/qf83ftiEF2S1Hv6pQtLktRjDBBJUiUGSElEbI2IFyJif0Rc3+36dFJEbIiIRyPi+YjYFxGf7XadOi0iRiJib0R8q9t16bSIWBYR90fE3xR/Bn6123XqpIj4L8Wf+2cj4t6IOLvbdWqniPh6RByKiGdLZSsi4uGIeLF4XD7f+xgghdJ2KR8FLgA+EREXdLdWHXUc+Hxmvhe4FLhuyL4/wGeB57tdiS75A+DbmfkPgV9iiP47RMQ64DPAlsy8iPpEne3drVXb3QlsnVF2PfBIZm4GHimez8kAOWF6u5TM/BnQ2C5lKGTmgcx8qjh+k/o/IOu6W6vOiYj1wL8A7uh2XTotIpYC/wT4GkBm/iwzX+9qpTrvTGAsIs4EFjPg68wy8/vA0RnF24C7iuO7gCvmex8D5IR1wCul51MM0T+gZRGxCXg/8HiXq9JJvw/8N+DnXa5HN7wHOAz8cdGFd0dEvKvbleqUzPwh8CVgEjgA/Dgz/7y7teqKNZl5AOq/UAKr57vAADmhpe1SBl1ELAG+AXwuM9/odn06ISL+JXAoM5/sdl265Ezgl4HbMvP9wE9ooftiUBR9/duA84BzgHdFxL/vbq36gwFywtBvlxIRZ1EPj3sy84Fu16eDLgP+dUS8TL3r8sMR8b+6W6WOmgKmMrPR4ryfeqAMi38KvJSZhzPz74AHgA92uU7dcDAi1gIUj4fmu8AAOWGot0uJiKDeB/58Zn652/XppMy8ITPXZ+Ym6v/fv5uZQ/MbaGb+P+CViPjFouhy2nSrhB41CVwaEYuLvweXM0STCEp2AVcXx1cDD853QV9sZdIJXdgupddcBnwSeCYini7KvpCZD3WvSuqg3wLuKX55Ggf+Q5fr0zGZ+XhE3A88RX024l4GfEuTiLgX+BCwMiKmgJuAW4CdEXEN9VC9ct73cSsTSVIVdmFJkioxQCRJlRggkqRKDBBJUiUGiCSpEgNEklSJASJJquT/Ay1RhKXjBDdeAAAAAElFTkSuQmCC\n",
      "text/plain": [
       "<Figure size 432x288 with 1 Axes>"
      ]
     },
     "metadata": {
      "needs_background": "light"
     },
     "output_type": "display_data"
    }
   ],
   "source": [
    "import jax.numpy as jnp\n",
    "import jax.scipy as jsp\n",
    "import jax.random as random\n",
    "import seaborn as sns\n",
    "\n",
    "# simulate from truncated normal\n",
    "key = random.PRNGKey(0)\n",
    "mu = jnp.array(1.)\n",
    "sigma = jnp.array(2.)\n",
    "n = 100000\n",
    "x = mu + sigma * random.truncated_normal(key, lower=-mu/sigma, upper=jnp.inf, shape = (n,))\n",
    "sns.histplot(x)\n",
    "\n",
    "# check logcdf\n",
    "(jnp.log(jnp.array(1.) - jsp.stats.norm.cdf(-mu/sigma)), jsp.stats.norm.logcdf(mu/sigma))"
   ]
  },
  {
   "cell_type": "code",
   "execution_count": null,
   "metadata": {},
   "outputs": [],
   "source": []
  }
 ],
 "metadata": {
  "kernelspec": {
   "display_name": "Python 3",
   "language": "python",
   "name": "python3"
  },
  "language_info": {
   "codemirror_mode": {
    "name": "ipython",
    "version": 3
   },
   "file_extension": ".py",
   "mimetype": "text/x-python",
   "name": "python",
   "nbconvert_exporter": "python",
   "pygments_lexer": "ipython3",
<<<<<<< HEAD
   "version": "3.6.13"
=======
   "version": "3.8.13"
>>>>>>> 8474a399
  },
  "latex_envs": {
   "LaTeX_envs_menu_present": true,
   "autoclose": false,
   "autocomplete": false,
   "bibliofile": "biblio.bib",
   "cite_by": "apalike",
   "current_citInitial": 1,
   "eqLabelWithNumbers": true,
   "eqNumInitial": 1,
   "hotkeys": {
    "equation": "Ctrl-E",
    "itemize": "Ctrl-I"
   },
   "labels_anchors": false,
   "latex_user_defs": true,
   "report_style_numbering": false,
   "user_envs_cfg": false
  }
 },
 "nbformat": 4,
 "nbformat_minor": 5
}<|MERGE_RESOLUTION|>--- conflicted
+++ resolved
@@ -2,6 +2,7 @@
  "cells": [
   {
    "cell_type": "markdown",
+   "id": "5a85f29a",
    "metadata": {},
    "source": [
     "# Stochastic Differential Equations in PFJAX\n",
@@ -52,6 +53,7 @@
   },
   {
    "cell_type": "markdown",
+   "id": "3739922d",
    "metadata": {},
    "source": [
     "## Implementation in PFJAX\n",
@@ -100,6 +102,7 @@
   },
   {
    "cell_type": "markdown",
+   "id": "dfed5fda",
    "metadata": {},
    "source": [
     "### Bridge Proposal\n",
@@ -208,6 +211,7 @@
   },
   {
    "cell_type": "markdown",
+   "id": "f70a544d",
    "metadata": {},
    "source": [
     "## Example: Lotka-Volterra Model with Additive Noise\n",
@@ -268,6 +272,7 @@
   },
   {
    "cell_type": "markdown",
+   "id": "e77298df",
    "metadata": {},
    "source": [
     "## Scratch"
@@ -276,6 +281,7 @@
   {
    "cell_type": "code",
    "execution_count": 12,
+   "id": "395902cf",
    "metadata": {},
    "outputs": [
     {
@@ -323,6 +329,7 @@
   {
    "cell_type": "code",
    "execution_count": null,
+   "id": "b6f21397",
    "metadata": {},
    "outputs": [],
    "source": []
@@ -330,7 +337,7 @@
  ],
  "metadata": {
   "kernelspec": {
-   "display_name": "Python 3",
+   "display_name": "Python 3 (ipykernel)",
    "language": "python",
    "name": "python3"
   },
@@ -344,11 +351,7 @@
    "name": "python",
    "nbconvert_exporter": "python",
    "pygments_lexer": "ipython3",
-<<<<<<< HEAD
-   "version": "3.6.13"
-=======
    "version": "3.8.13"
->>>>>>> 8474a399
   },
   "latex_envs": {
    "LaTeX_envs_menu_present": true,
