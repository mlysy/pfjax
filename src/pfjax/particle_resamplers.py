--- conflicted
+++ resolved
@@ -5,10 +5,12 @@
 from jax import random
 from jax import lax
 import ott
+from ott.geometry import pointcloud
+from ott.problems.linear import linear_problem
 from ott.solvers.linear import sinkhorn
-from ott.geometry import pointcloud
-<<<<<<< HEAD
-from .utils import logw_to_prob, weighted_corr, argsort_marginal, continuous_cdf, interpolate_weights, quantile_func, scale_x,  ess
+
+from .utils import logw_to_prob, tree_array2d
+from .utils import weighted_corr, argsort_marginal, continuous_cdf, interpolate_weights, quantile_func, scale_x,  ess
 
 
 def resample_continuous_bm (key, x_particles_prev, logw):
@@ -92,11 +94,6 @@
         "x_particles": jnp.reshape(jnp.transpose(x_samples), newshape=p_shape)
     }
 
-=======
-from ott.problems.linear import linear_problem
-from ott.solvers.linear import sinkhorn
-from .utils import logw_to_prob, tree_array2d
->>>>>>> 4e4d16bc
 
 
 def resample_multinomial(key, x_particles_prev, logw):
@@ -199,31 +196,6 @@
     pointcloud_kwargs = pointcloud_kwargs.copy()
     # sinkhorn_kwargs.update(jit=False) # depreciated argument
     prob = logw_to_prob(logw)
-<<<<<<< HEAD
-    p_shape = x_particles_prev.shape
-    n_particles = p_shape[0]
-    x_particles = x_particles_prev.reshape((n_particles, -1))
-    scaled_particles = jax.lax.stop_gradient(scale_x(x_particles))
-    
-    geom = pointcloud.PointCloud(x=scaled_particles, 
-                                 y=scaled_particles,
-                                 **pointcloud_kwargs)
-    sink = sinkhorn.sinkhorn(geom,
-                             a=jnp.ones(n_particles)/n_particles,
-                             b=prob,
-                             **sinkhorn_kwargs)
-    x_particles_new = sink.apply(x_particles.T)
-    
-    # condition for ESS resampling: 
-    x_particles_new = lax.cond(ess(prob) <= _thresh, 
-                               true_fun = lambda x: jnp.reshape(x.T, newshape=p_shape), # resmaple
-                               false_fun = lambda x: x_particles_prev, # don't resample
-                               operand = x_particles_new) 
-    
-    return {
-        "x_particles": jnp.reshape(x_particles_new.T, newshape=p_shape), # x_particles_new,
-        "geom": geom,
-=======
     # p_shape = x_particles_prev.shape
     # n_particles = p_shape[0]
     # x_particles = x_particles_prev.reshape((n_particles, -1))
@@ -254,6 +226,5 @@
     x_particles = sink.apply(inputs=x_particles.T, axis=1)
     return {
         "x_particles": unravel_fn(x_particles.T),
->>>>>>> 4e4d16bc
         "sink": sink
     }