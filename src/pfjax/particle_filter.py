"""
Particle filter in JAX.

The API requires the user to define a model class with the following methods:

- `pf_init()`
- `pf_step()`

The provided functions are:
- `particle_filter()`
- `particle_loglik()`
- `particle_smooth()`
- `particle_resample()`

"""

import jax
import jax.numpy as jnp
import jax.scipy as jsp
from jax import random
from jax import lax
from jax.experimental.maps import xmap
import ott
from ott.geometry import pointcloud
from ott.core import sinkhorn


def _lweight_to_prob(logw):
    """
    Returns normalized propabilities from unnormalized log weights

    Args:
        logw: Vector of `n_particles` unnormalized log-weights.

    Returns:
        Vector of `n_particles` normalized weights that sum to 1.
    """
    wgt = jnp.exp(logw - jnp.max(logw))
    prob = wgt / jnp.sum(wgt)
    return prob


def particle_resample_old(key, logw):
    """
    Particle resampler.

    This basic one just does a multinomial sampler, i.e., sample with replacement proportional to weights.

    Old API, to be depreciated after testing against `particle_filter_for()`.

    Args:
        key: PRNG key.
        logw: Vector of `n_particles` unnormalized log-weights.

    Returns:
        Vector of `n_particles` integers between 0 and `n_particles-1`, sampled with replacement with probability vector `exp(logw) / sum(exp(logw))`.
    """
    # wgt = jnp.exp(logw - jnp.max(logw))
    # prob = wgt / jnp.sum(wgt)
    prob = _lweight_to_prob(logw)
    n_particles = logw.size
    return random.choice(key,
                         a=jnp.arange(n_particles),
                         shape=(n_particles,), p=prob)


def particle_resample(key, x_particles_prev, logw):
    """
    Particle resampler.

    This basic one just does a multinomial sampler, i.e., sample with replacement proportional to weights.

    Args:
        key: PRNG key.
        x_particles_prev: An `ndarray` with leading dimension `n_particles` consisting of the particles from the previous time step.
        logw: Vector of corresponding `n_particles` unnormalized log-weights.

    Returns:
        A dictionary with elements:
            - `x_particles`: An `ndarray` with leading dimension `n_particles` consisting of the particles from the current time step.  These are sampled with replacement from `x_particles_prev` with probability vector `exp(logw) / sum(exp(logw))`.
            - `ancestors`: Vector of `n_particles` integers between 0 and `n_particles-1` giving the index of each element of `x_particles_prev` corresponding to the elements of `x_particles`.
    """
    prob = _lweight_to_prob(logw)
    n_particles = logw.size
    ancestors = random.choice(key,
                              a=jnp.arange(n_particles),
                              shape=(n_particles,), p=prob)
    return {
        "x_particles": x_particles_prev[ancestors, ...],
        "ancestors": ancestors
    }


def particle_resample_mvn_for(key, x_particles_prev, logw):
    """
    Particle resampler with Multivariate Normal approximation using for-loop for testing.

    Args:
        key: PRNG key.
        x_particles_prev: An `ndarray` with leading dimension `n_particles` consisting of the particles from the previous time step.
        logw: Vector of corresponding `n_particles` unnormalized log-weights.

    Returns:
        A dictionary with elements:
            - `x_particles`: An `ndarray` with leading dimension `n_particles` consisting of the particles from the current time step.
            - `mvn_mean`: Vector of length `n_state = prod(x_particles.shape[1:])` representing the mean of the MVN.
            - `mvn_cov`: Matrix of size `n_state x n_state` representing the covariance matrix of the MVN.
    """
    particle_shape = x_particles_prev.shape
    n_particles = particle_shape[0]
    prob = _lweight_to_prob(logw)
    flat = x_particles_prev.reshape((n_particles, -1))
    n_dim = flat.shape[1]
    mu = jnp.average(flat, axis=0, weights=prob)
    cov_mat = jnp.zeros((n_dim, n_dim))
    for i in range(n_dim):
        # cov_mat = cov_mat.at[i, i].set(jnp.cov(flat[:, i], aweights=prob)) # diagonal cov matrix:
        for j in range(i, n_dim):
            c = jnp.cov(flat[:, i], flat[:, j], aweights=prob)
            cov_mat = cov_mat.at[i, j].set(c[0][1])
            cov_mat = cov_mat.at[j, i].set(cov_mat[i, j])
    cov_mat += jnp.diag(jnp.ones(n_dim) * 1e-10)  # for numeric stability
    samples = random.multivariate_normal(key,
                                         mean=mu,
                                         cov=cov_mat,
                                         shape=(n_particles,))
    ret_val = {"x_particles": samples.reshape(x_particles_prev.shape),
               "mvn_mean": mu,
               "mvn_cov": cov_mat}
    return ret_val


def particle_resample_mvn(key, x_particles_prev, logw):
    """
    Particle resampler with Multivariate Normal approximation.

    Args:
        key: PRNG key.
        x_particles_prev: An `ndarray` with leading dimension `n_particles` consisting of the particles from the previous time step.
        logw: Vector of corresponding `n_particles` unnormalized log-weights.

    Returns:
        A dictionary with elements:
            - `x_particles`: An `ndarray` with leading dimension `n_particles` consisting of the particles from the current time step.
            - `mvn_mean`: Vector of length `n_state = prod(x_particles.shape[1:])` representing the mean of the MVN.
            - `mvn_cov`: Matrix of size `n_state x n_state` representing the covariance matrix of the MVN.
    """
    prob = _lweight_to_prob(logw)
    p_shape = x_particles_prev.shape
    n_particles = p_shape[0]
    # calculate weighted mean and variance
    x_particles = jnp.transpose(x_particles_prev.reshape((n_particles, -1)))
    mvn_mean = jnp.average(x_particles, axis=1, weights=prob)
    mvn_cov = jnp.atleast_2d(jnp.cov(x_particles, aweights=prob))
    # for numeric stability
    mvn_cov += jnp.diag(jnp.ones(mvn_cov.shape[0]) * 1e-10)
    x_particles = random.multivariate_normal(key,
                                             mean=mvn_mean,
                                             cov=mvn_cov,
                                             shape=(n_particles,))
    return {
        "x_particles": jnp.reshape(x_particles, newshape=p_shape),
        "mvn_mean": mvn_mean,
        "mvn_cov": mvn_cov
    }


def particle_resample_ot(key, x_particles_prev, logw,
                         pointcloud_kwargs={},
                         sinkhorn_kwargs={}):
    """
    Particle resampler using optimal transport.

    Based on Algorithms 2 and 3 of Corenflos et al 2021 <https://arxiv.org/abs/2102.07850>.

    **Notes:**

    - Argument `jit` to `ott.sinkhorn.sinkhorn()` is ignored, i.e., always set to `False`.

    Args:
        key: PRNG key.
        x_particles_prev: An `ndarray` with leading dimension `n_particles` consisting of the particles from the previous time step.
        logw: Vector of corresponding `n_particles` unnormalized log-weights.
        pointcloud_kwargs: Dictionary of additional arguments to `ott.pointcloud.PointCloud()`.
        sinkhorn_kwargs: Dictionary of additional arguments to `ott.sinkhorn.sinkhorn()`.

    Returns:
        A dictionary with elements:
            - `x_particles`: An `ndarray` with leading dimension `n_particles` consisting of the particles from the current time step.
            - `geom`: An `ott.Geometry` object.
            - `sink`: The output of the call to `ott.sinkhorn.sinkhorn()`.
    """
    sinkhorn_kwargs.update(jit=False)
    prob = _lweight_to_prob(logw)
    p_shape = x_particles_prev.shape
    n_particles = p_shape[0]
    x_particles = x_particles_prev.reshape((n_particles, -1))
    geom = pointcloud.PointCloud(x=x_particles, y=x_particles,
                                 **pointcloud_kwargs)
    sink = sinkhorn.sinkhorn(geom,
                             a=prob,
                             b=jnp.ones(n_particles),
                             **sinkhorn_kwargs)
    x_particles = geom.apply_transport_from_potentials(
        f=sink.f, g=sink.g, vec=x_particles.T
    )
    return {
        "x_particles": jnp.reshape(x_particles.T, newshape=p_shape),
        "geom": geom,
        "sink": sink
    }


def particle_filter_for(model, key, y_meas, theta, n_particles):
    """
    Apply particle filter for given value of `theta`.
<<<<<<< HEAD
<<<<<<< HEAD
<<<<<<< HEAD
    Closely follows Algorithm 2 of https://arxiv.org/pdf/1306.3277.pdf.
=======

>>>>>>> fff2a24e91f8de0350bf05bcaaaa2f4452f34452
=======
    
    Closely follows Algorithm 2 of https://arxiv.org/pdf/1306.3277.pdf.
    
>>>>>>> 6fa956b214aeade43bcfdeeeee5814a48330847e
=======

    Closely follows Algorithm 2 of Murray 2013 <https://arxiv.org/abs/1306.3277>.

>>>>>>> 6c4aedf9
    This is the testing version which does the following:

    - Uses for-loops instead of `lax.scan` and `vmap/xmap`.
    - Only does basic particle sampling using `particle_resample_old()`.
<<<<<<< HEAD
<<<<<<< HEAD
    **FIXME:** Move this to the `tests` module.
=======

>>>>>>> 6fa956b214aeade43bcfdeeeee5814a48330847e
    Args:
        model: Object specifying the state-space model.
        key: PRNG key.
        y_meas: The sequence of `n_obs` measurement variables `y_meas = (y_0, ..., y_T)`, where `T = n_obs-1`.
        theta: Parameter value.
        n_particles: Number of particles.

    Returns:
        A dictionary with elements:
            - `x_particles`: An `ndarray` with leading dimensions `(n_obs, n_particles)` containing the state variable particles.
            - `logw`: An `ndarray` of shape `(n_obs, n_particles)` giving the unnormalized log-weights of each particle at each time point.
            - `ancestors`: An integer `ndarray` of shape `(n_obs-1, n_particles)` where each element gives the index of the particle's ancestor at the previous time point.  Since the first time point does not have ancestors, the leading dimension is `n_obs-1` instead of `n_obs`.
<<<<<<< HEAD
=======
>>>>>>> fff2a24e91f8de0350bf05bcaaaa2f4452f34452
=======
>>>>>>> 6fa956b214aeade43bcfdeeeee5814a48330847e
    """
    # memory allocation
    n_obs = y_meas.shape[0]
    # x_particles = jnp.zeros((n_obs, n_particles) + model.n_state)
    logw = jnp.zeros((n_obs, n_particles))
    ancestors = jnp.zeros((n_obs-1, n_particles), dtype=int)
    x_particles = []
    # # initial particles have no ancestors
    # ancestors = ancestors.at[0].set(-1)
    # initial time point
    key, *subkeys = random.split(key, num=n_particles+1)
    x_part = []
    for p in range(n_particles):
        xp, lw = model.pf_init(subkeys[p],
                               y_init=y_meas[0],
                               theta=theta)
        x_part.append(xp)
        # x_particles = x_particles.at[0, p].set(xp)
        logw = logw.at[0, p].set(lw)
        # x_particles = x_particles.at[0, p].set(
        #     model.init_sample(subkeys[p], y_meas[0], theta)
        # )
        # logw = logw.at[0, p].set(
        #     model.init_logw(x_particles[0, p], y_meas[0], theta)
        # )
    x_particles.append(x_part)
    # subsequent time points
    for t in range(1, n_obs):
        # resampling step
        key, subkey = random.split(key)
        ancestors = ancestors.at[t-1].set(
            particle_resample_old(subkey, logw[t-1])
        )
        # update
        key, *subkeys = random.split(key, num=n_particles+1)
        x_part = []
        for p in range(n_particles):
            xp, lw = model.pf_step(
                subkeys[p],
                # x_prev=x_particles[t-1, ancestors[t-1, p]],
                x_prev=x_particles[t-1][ancestors[t-1, p]],
                y_curr=y_meas[t],
                theta=theta
            )
            x_part.append(xp)
            # x_particles = x_particles.at[t, p].set(xp)
            logw = logw.at[t, p].set(lw)
            # x_particles = x_particles.at[t, p].set(
            #     model.state_sample(subkeys[p],
            #                        x_particles[t-1, ancestors[t-1, p]],
            #                        theta)
            # )
            # logw = logw.at[t, p].set(
            #     model.meas_lpdf(y_meas[t], x_particles[t, p], theta)
            # )
        x_particles.append(x_part)
    return {
        "x_particles": jnp.array(x_particles),
        "logw": logw,
        "ancestors": ancestors
    }


def particle_filter(model, key, y_meas, theta, n_particles,
                    particle_sampler=particle_resample):
    """
    Apply particle filter for given value of `theta`.

    Closely follows Algorithm 2 of Murray 2013 <https://arxiv.org/abs/1306.3277>.

    Args:
        model: Object specifying the state-space model.
        key: PRNG key.
        y_meas: The sequence of `n_obs` measurement variables `y_meas = (y_0, ..., y_T)`, where `T = n_obs-1`.
        theta: Parameter value.
        n_particles: Number of particles.
        particle_sampler: Function used at step `t` to obtain sample of particles from `p(x_{t-1} | y_{0:t-1}, theta)`.  The inputs to the function are `particle_sampler(x_particles, logw, key)`, and the return value is a dictionary with mandatory element `x_particles` and optional elements that get stacked to the final output using `lax.scan()`.  Default value is `particle_resample()`.

    Returns:
        A dictionary with elements:
            - `x_particles`: An `ndarray` with leading dimensions `(n_obs, n_particles)` containing the state variable particles.
            - `logw`: An `ndarray` of shape `(n_obs, n_particles)` giving the unnormalized log-weights of each particle at each time point.
            - `...`: Other `ndarray`s with leading dimension `n_obs-1`, corresponding to additional outputs from `particle_sampler()` as accumulated by `lax.scan()`.  Since these additional outputs do not apply to the first time step (since it has no previous time step), the leading dimension of each additional output is `n_obs-1`.
    """
    n_obs = y_meas.shape[0]

    # lax.scan setup
    # scan function
    def fun(carry, t):
        # sample particles from previous time point
        key, subkey = random.split(carry["key"])
        new_particles = particle_sampler(subkey,
                                         carry["x_particles"],
                                         carry["logw"])
        # update particles to current time point (and get weights)
        key, *subkeys = random.split(key, num=n_particles+1)
        x_particles, logw = jax.vmap(
            lambda xs, k: model.pf_step(k, xs, y_meas[t], theta)
        )(new_particles["x_particles"], jnp.array(subkeys))
        # output
        res_carry = {
            "x_particles": x_particles,
            "logw": logw,
            "key": key
        }
        res_stack = new_particles
        res_stack["x_particles"] = x_particles
        res_stack["logw"] = logw
        return res_carry, res_stack
    # scan initial value
    key, *subkeys = random.split(key, num=n_particles+1)
    # vmap version
    x_particles, logw = jax.vmap(
        lambda k: model.pf_init(k, y_meas[0], theta))(jnp.array(subkeys))
    # xmap version: experimental!
    # x_particles = xmap(
    #     lambda ym, th, k: model.init_sample(ym, th, k),
    #     in_axes=([...], [...], ["particles", ...]),
    #     out_axes=["particles", ...])(y_meas[0], theta, jnp.array(subkeys))
    # logw = xmap(
    #     lambda xs, ym, th: model.init_logw(xs, ym, th),
    #     in_axes=(["particles", ...], [...], [...]),
    #     out_axes=["particles", ...])(x_particles, y_meas[0], theta)
    init = {
        "x_particles": x_particles,
        "logw": logw,
        "key": key
    }
    particle_sampler(key=init["key"], x_particles_prev=init["x_particles"],
                     logw=init["logw"])
    # lax.scan itself
    last, full = lax.scan(fun, init, jnp.arange(1, n_obs))
    # append initial values of x_particles and logw
    full["x_particles"] = jnp.append(
        jnp.expand_dims(init["x_particles"], axis=0),
        full["x_particles"], axis=0)
    full["logw"] = jnp.append(
        jnp.expand_dims(init["logw"], axis=0),
        full["logw"], axis=0)
    return full


def particle_loglik(logw):
    """
    Calculate particle filter marginal loglikelihood.

    Args:
        logw: An `ndarray` of shape `(n_obs, n_particles)` giving the unnormalized log-weights of each particle at each time point.

    Returns:
        Particle filter approximation of
        ```
        log p(y_meas | theta) = log int p(y_meas | x_state, theta) * p(x_state | theta) dx_state
        ```
    """
    n_particles = logw.shape[1]
    return jnp.sum(jsp.special.logsumexp(logw, axis=1) - jnp.log(n_particles))


def particle_smooth_for(key, logw, x_particles, ancestors, n_sample=1):
    """
<<<<<<< HEAD
<<<<<<< HEAD
    Basic particle smoothing algorithm.
    Samples from posterior distribution `p(x_state | x_meas, theta)`.
    **FIXME:** 
    - Currently written in numpy...
=======
=======
>>>>>>> 6fa956b214aeade43bcfdeeeee5814a48330847e
    Draw a sample from `p(x_state | x_meas, theta)` using the basic particle smoothing algorithm.

    For-loop version for testing.
    """
    wgt = jnp.exp(logw - jnp.max(logw))
    prob = wgt / jnp.sum(wgt)
    n_particles = logw.size
    n_obs = x_particles.shape[0]
    n_state = x_particles.shape[2:]
    x_state = jnp.zeros((n_obs,) + n_state)
    # draw index of particle at time T
    i_part = random.choice(key, a=jnp.arange(n_particles), p=prob)
    x_state = x_state.at[n_obs-1].set(x_particles[n_obs-1, i_part, ...])
    for i_obs in reversed(range(n_obs-1)):
        # successively extract the ancestor particle going backwards in time
        i_part = ancestors[i_obs, i_part]
        x_state = x_state.at[i_obs].set(x_particles[i_obs, i_part, ...])
    return x_state


def particle_smooth(key, logw, x_particles, ancestors):
    """
    Draw a sample from `p(x_state | x_meas, theta)` using the basic particle smoothing algorithm.

    **FIXME:**

<<<<<<< HEAD
>>>>>>> fff2a24e91f8de0350bf05bcaaaa2f4452f34452
=======
>>>>>>> 6fa956b214aeade43bcfdeeeee5814a48330847e
    - Will probably need to change inputs to "generalize" to other resampling methods.

    Args:
        key: PRNG key.
        logw: Vector of `n_particles` unnormalized log-weights at the last time point `t = n_obs-1`.
        x_particles: An `ndarray` with leading dimensions `(n_obs, n_particles)` containing the state variable particles.
        ancestors: An integer `ndarray` of shape `(n_obs, n_particles)` where each element gives the index of the particle's ancestor at the previous time point.
<<<<<<< HEAD
<<<<<<< HEAD
        n_sample: Number of draws of `x_state` to return.
=======

>>>>>>> fff2a24e91f8de0350bf05bcaaaa2f4452f34452
=======

>>>>>>> 6fa956b214aeade43bcfdeeeee5814a48330847e
    Returns:
        An `ndarray` with leading dimension `n_obs` sampled from `p(x_{0:T} | y_{0:T}, theta)`.
    """
    n_particles = logw.size
    n_obs = x_particles.shape[0]
<<<<<<< HEAD
<<<<<<< HEAD
    n_state = x_particles.shape[2]
    x_state = np.zeros((n_sample, n_obs, n_state))
    for i_samp in range(n_sample):
        i_part = np.random.choice(np.arange(n_particles), size=1, p=prob)
        # i_part_T = i_part
        x_state[i_samp, n_obs-1] = x_particles[n_obs-1, i_part, :]
        for i_obs in reversed(range(n_obs-1)):
            i_part = ancestors[i_obs+1, i_part]
            x_state[i_samp, i_obs] = x_particles[i_obs, i_part, :]
    return x_state  # , i_part_T
=======
=======
>>>>>>> 6fa956b214aeade43bcfdeeeee5814a48330847e
    wgt = jnp.exp(logw - jnp.max(logw))
    prob = wgt / jnp.sum(wgt)

    # lax.scan setup
    # scan function
    def fun(carry, t):
        # ancestor particle index
        i_part = ancestors[t, carry["i_part"]]
        res = {"i_part": i_part}
        return res, res
        # res_carry = {"i_part": i_part}
        # res_stack = {"i_part": i_part, "x_state": x_particles[t, i_part]}
        # return res_carry, res_stack
    # scan initial value
    init = {
        "i_part": random.choice(key, a=jnp.arange(n_particles), p=prob)
    }
    # lax.scan itself
    last, full = lax.scan(fun, init, jnp.flip(jnp.arange(n_obs-1)))
    # particle indices in forward order
    i_part = jnp.flip(jnp.append(init["i_part"], full["i_part"]))
    return x_particles[jnp.arange(n_obs), i_part, ...]  # , i_part
<<<<<<< HEAD
>>>>>>> fff2a24e91f8de0350bf05bcaaaa2f4452f34452
=======
>>>>>>> 6fa956b214aeade43bcfdeeeee5814a48330847e<|MERGE_RESOLUTION|>--- conflicted
+++ resolved
@@ -1,17 +1,13 @@
 """
 Particle filter in JAX.
-
 The API requires the user to define a model class with the following methods:
-
 - `pf_init()`
 - `pf_step()`
-
 The provided functions are:
 - `particle_filter()`
 - `particle_loglik()`
 - `particle_smooth()`
 - `particle_resample()`
-
 """
 
 import jax
@@ -28,10 +24,8 @@
 def _lweight_to_prob(logw):
     """
     Returns normalized propabilities from unnormalized log weights
-
     Args:
         logw: Vector of `n_particles` unnormalized log-weights.
-
     Returns:
         Vector of `n_particles` normalized weights that sum to 1.
     """
@@ -43,15 +37,11 @@
 def particle_resample_old(key, logw):
     """
     Particle resampler.
-
     This basic one just does a multinomial sampler, i.e., sample with replacement proportional to weights.
-
     Old API, to be depreciated after testing against `particle_filter_for()`.
-
     Args:
         key: PRNG key.
         logw: Vector of `n_particles` unnormalized log-weights.
-
     Returns:
         Vector of `n_particles` integers between 0 and `n_particles-1`, sampled with replacement with probability vector `exp(logw) / sum(exp(logw))`.
     """
@@ -67,14 +57,11 @@
 def particle_resample(key, x_particles_prev, logw):
     """
     Particle resampler.
-
     This basic one just does a multinomial sampler, i.e., sample with replacement proportional to weights.
-
     Args:
         key: PRNG key.
         x_particles_prev: An `ndarray` with leading dimension `n_particles` consisting of the particles from the previous time step.
         logw: Vector of corresponding `n_particles` unnormalized log-weights.
-
     Returns:
         A dictionary with elements:
             - `x_particles`: An `ndarray` with leading dimension `n_particles` consisting of the particles from the current time step.  These are sampled with replacement from `x_particles_prev` with probability vector `exp(logw) / sum(exp(logw))`.
@@ -94,12 +81,10 @@
 def particle_resample_mvn_for(key, x_particles_prev, logw):
     """
     Particle resampler with Multivariate Normal approximation using for-loop for testing.
-
     Args:
         key: PRNG key.
         x_particles_prev: An `ndarray` with leading dimension `n_particles` consisting of the particles from the previous time step.
         logw: Vector of corresponding `n_particles` unnormalized log-weights.
-
     Returns:
         A dictionary with elements:
             - `x_particles`: An `ndarray` with leading dimension `n_particles` consisting of the particles from the current time step.
@@ -133,12 +118,10 @@
 def particle_resample_mvn(key, x_particles_prev, logw):
     """
     Particle resampler with Multivariate Normal approximation.
-
     Args:
         key: PRNG key.
         x_particles_prev: An `ndarray` with leading dimension `n_particles` consisting of the particles from the previous time step.
         logw: Vector of corresponding `n_particles` unnormalized log-weights.
-
     Returns:
         A dictionary with elements:
             - `x_particles`: An `ndarray` with leading dimension `n_particles` consisting of the particles from the current time step.
@@ -170,20 +153,15 @@
                          sinkhorn_kwargs={}):
     """
     Particle resampler using optimal transport.
-
     Based on Algorithms 2 and 3 of Corenflos et al 2021 <https://arxiv.org/abs/2102.07850>.
-
     **Notes:**
-
     - Argument `jit` to `ott.sinkhorn.sinkhorn()` is ignored, i.e., always set to `False`.
-
     Args:
         key: PRNG key.
         x_particles_prev: An `ndarray` with leading dimension `n_particles` consisting of the particles from the previous time step.
         logw: Vector of corresponding `n_particles` unnormalized log-weights.
         pointcloud_kwargs: Dictionary of additional arguments to `ott.pointcloud.PointCloud()`.
         sinkhorn_kwargs: Dictionary of additional arguments to `ott.sinkhorn.sinkhorn()`.
-
     Returns:
         A dictionary with elements:
             - `x_particles`: An `ndarray` with leading dimension `n_particles` consisting of the particles from the current time step.
@@ -214,50 +192,21 @@
 def particle_filter_for(model, key, y_meas, theta, n_particles):
     """
     Apply particle filter for given value of `theta`.
-<<<<<<< HEAD
-<<<<<<< HEAD
-<<<<<<< HEAD
-    Closely follows Algorithm 2 of https://arxiv.org/pdf/1306.3277.pdf.
-=======
-
->>>>>>> fff2a24e91f8de0350bf05bcaaaa2f4452f34452
-=======
-    
-    Closely follows Algorithm 2 of https://arxiv.org/pdf/1306.3277.pdf.
-    
->>>>>>> 6fa956b214aeade43bcfdeeeee5814a48330847e
-=======
-
     Closely follows Algorithm 2 of Murray 2013 <https://arxiv.org/abs/1306.3277>.
-
->>>>>>> 6c4aedf9
     This is the testing version which does the following:
-
     - Uses for-loops instead of `lax.scan` and `vmap/xmap`.
     - Only does basic particle sampling using `particle_resample_old()`.
-<<<<<<< HEAD
-<<<<<<< HEAD
-    **FIXME:** Move this to the `tests` module.
-=======
-
->>>>>>> 6fa956b214aeade43bcfdeeeee5814a48330847e
     Args:
         model: Object specifying the state-space model.
         key: PRNG key.
         y_meas: The sequence of `n_obs` measurement variables `y_meas = (y_0, ..., y_T)`, where `T = n_obs-1`.
         theta: Parameter value.
         n_particles: Number of particles.
-
     Returns:
         A dictionary with elements:
             - `x_particles`: An `ndarray` with leading dimensions `(n_obs, n_particles)` containing the state variable particles.
             - `logw`: An `ndarray` of shape `(n_obs, n_particles)` giving the unnormalized log-weights of each particle at each time point.
             - `ancestors`: An integer `ndarray` of shape `(n_obs-1, n_particles)` where each element gives the index of the particle's ancestor at the previous time point.  Since the first time point does not have ancestors, the leading dimension is `n_obs-1` instead of `n_obs`.
-<<<<<<< HEAD
-=======
->>>>>>> fff2a24e91f8de0350bf05bcaaaa2f4452f34452
-=======
->>>>>>> 6fa956b214aeade43bcfdeeeee5814a48330847e
     """
     # memory allocation
     n_obs = y_meas.shape[0]
@@ -325,9 +274,7 @@
                     particle_sampler=particle_resample):
     """
     Apply particle filter for given value of `theta`.
-
     Closely follows Algorithm 2 of Murray 2013 <https://arxiv.org/abs/1306.3277>.
-
     Args:
         model: Object specifying the state-space model.
         key: PRNG key.
@@ -335,7 +282,6 @@
         theta: Parameter value.
         n_particles: Number of particles.
         particle_sampler: Function used at step `t` to obtain sample of particles from `p(x_{t-1} | y_{0:t-1}, theta)`.  The inputs to the function are `particle_sampler(x_particles, logw, key)`, and the return value is a dictionary with mandatory element `x_particles` and optional elements that get stacked to the final output using `lax.scan()`.  Default value is `particle_resample()`.
-
     Returns:
         A dictionary with elements:
             - `x_particles`: An `ndarray` with leading dimensions `(n_obs, n_particles)` containing the state variable particles.
@@ -403,10 +349,8 @@
 def particle_loglik(logw):
     """
     Calculate particle filter marginal loglikelihood.
-
     Args:
         logw: An `ndarray` of shape `(n_obs, n_particles)` giving the unnormalized log-weights of each particle at each time point.
-
     Returns:
         Particle filter approximation of
         ```
@@ -419,17 +363,7 @@
 
 def particle_smooth_for(key, logw, x_particles, ancestors, n_sample=1):
     """
-<<<<<<< HEAD
-<<<<<<< HEAD
-    Basic particle smoothing algorithm.
-    Samples from posterior distribution `p(x_state | x_meas, theta)`.
-    **FIXME:** 
-    - Currently written in numpy...
-=======
-=======
->>>>>>> 6fa956b214aeade43bcfdeeeee5814a48330847e
     Draw a sample from `p(x_state | x_meas, theta)` using the basic particle smoothing algorithm.
-
     For-loop version for testing.
     """
     wgt = jnp.exp(logw - jnp.max(logw))
@@ -451,49 +385,18 @@
 def particle_smooth(key, logw, x_particles, ancestors):
     """
     Draw a sample from `p(x_state | x_meas, theta)` using the basic particle smoothing algorithm.
-
     **FIXME:**
-
-<<<<<<< HEAD
->>>>>>> fff2a24e91f8de0350bf05bcaaaa2f4452f34452
-=======
->>>>>>> 6fa956b214aeade43bcfdeeeee5814a48330847e
     - Will probably need to change inputs to "generalize" to other resampling methods.
-
     Args:
         key: PRNG key.
         logw: Vector of `n_particles` unnormalized log-weights at the last time point `t = n_obs-1`.
         x_particles: An `ndarray` with leading dimensions `(n_obs, n_particles)` containing the state variable particles.
         ancestors: An integer `ndarray` of shape `(n_obs, n_particles)` where each element gives the index of the particle's ancestor at the previous time point.
-<<<<<<< HEAD
-<<<<<<< HEAD
-        n_sample: Number of draws of `x_state` to return.
-=======
-
->>>>>>> fff2a24e91f8de0350bf05bcaaaa2f4452f34452
-=======
-
->>>>>>> 6fa956b214aeade43bcfdeeeee5814a48330847e
     Returns:
         An `ndarray` with leading dimension `n_obs` sampled from `p(x_{0:T} | y_{0:T}, theta)`.
     """
     n_particles = logw.size
     n_obs = x_particles.shape[0]
-<<<<<<< HEAD
-<<<<<<< HEAD
-    n_state = x_particles.shape[2]
-    x_state = np.zeros((n_sample, n_obs, n_state))
-    for i_samp in range(n_sample):
-        i_part = np.random.choice(np.arange(n_particles), size=1, p=prob)
-        # i_part_T = i_part
-        x_state[i_samp, n_obs-1] = x_particles[n_obs-1, i_part, :]
-        for i_obs in reversed(range(n_obs-1)):
-            i_part = ancestors[i_obs+1, i_part]
-            x_state[i_samp, i_obs] = x_particles[i_obs, i_part, :]
-    return x_state  # , i_part_T
-=======
-=======
->>>>>>> 6fa956b214aeade43bcfdeeeee5814a48330847e
     wgt = jnp.exp(logw - jnp.max(logw))
     prob = wgt / jnp.sum(wgt)
 
@@ -515,8 +418,4 @@
     last, full = lax.scan(fun, init, jnp.flip(jnp.arange(n_obs-1)))
     # particle indices in forward order
     i_part = jnp.flip(jnp.append(init["i_part"], full["i_part"]))
-    return x_particles[jnp.arange(n_obs), i_part, ...]  # , i_part
-<<<<<<< HEAD
->>>>>>> fff2a24e91f8de0350bf05bcaaaa2f4452f34452
-=======
->>>>>>> 6fa956b214aeade43bcfdeeeee5814a48330847e+    return x_particles[jnp.arange(n_obs), i_part, ...]  # , i_part