--- conflicted
+++ resolved
@@ -252,102 +252,6 @@
         log p(y_meas | theta) = log int p(y_meas | x_state, theta) * p(x_state | theta) dx_state
         ```
     """
-<<<<<<< HEAD
-    n_particles = logw_particles.shape[1]
-    return jnp.sum(jsp.special.logsumexp(logw_particles, axis=1) - jnp.log(n_particles))
-
-
-def get_sum_lweights(theta, key, n_particles, y_meas, model):
-    """
-    Args:
-        theta: A `jnp.array` that represents the values of the parameters.
-        key: The key required for the prng.
-        n_particles: The number of particles to use in the particle filter.
-        y_meas: The measurements of the observations required for the particle filter.
-
-    Returns:
-        The sum of the particle log weights from the particle filters.
-    """
-
-    ret = particle_filter(model, y_meas, theta, n_particles, key)
-    sum_particle_lweights = particle_loglik(ret['logw_particles'])
-    return sum_particle_lweights
-
-
-
-def joint_loglik_for(model, y_meas, x_state, theta):
-    """
-    Calculate the joint loglikelihood `p(y_{0:T} | x_{0:T}, theta) * p(x_{0:T} | theta)`.
-
-    For-loop version for testing.
-
-    Args:
-        model: Object specifying the state-space model.
-        y_meas: The sequence of `n_obs` measurement variables `y_meas = (y_0, ..., y_T)`, where `T = n_obs-1`.
-        x_state: The sequence of `n_obs` state variables `x_state = (x_0, ..., x_T)`.
-        theta: Parameter value.
-
-    Returns:
-        The value of the loglikelihood.
-    """
-    n_obs = y_meas.shape[0]
-    loglik = model.meas_lpdf(y_curr=y_meas[0], x_curr=x_state[0],
-                             theta=theta)
-    for t in range(1, n_obs):
-        loglik = loglik + \
-            model.state_lpdf(x_curr=x_state[t], x_prev=x_state[t-1],
-                             theta=theta)
-        loglik = loglik + \
-            model.meas_lpdf(y_curr=y_meas[t], x_curr=x_state[t],
-                            theta=theta)
-    return loglik
-
-
-def joint_loglik(model, y_meas, x_state, theta):
-    """
-    Calculate the joint loglikelihood `p(y_{0:T} | x_{0:T}, theta) * p(x_{0:T} | theta)`.
-
-    Args:
-        model: Object specifying the state-space model.
-        y_meas: The sequence of `n_obs` measurement variables `y_meas = (y_0, ..., y_T)`, where `T = n_obs-1`.
-        x_state: The sequence of `n_obs` state variables `x_state = (x_0, ..., x_T)`.
-        theta: Parameter value.
-
-    Returns:
-        The value of the loglikelihood.
-    """
-    n_obs = y_meas.shape[0]
-    # initial measurement
-    ll_init = model.meas_lpdf(y_curr=y_meas[0], x_curr=x_state[0],
-                              theta=theta)
-    # subsequent measurements and state variables
-    ll_step = jax.vmap(lambda t:
-                       model.state_lpdf(x_curr=x_state[t],
-                                        x_prev=x_state[t-1],
-                                        theta=theta) +
-                       model.meas_lpdf(y_curr=y_meas[t],
-                                       x_curr=x_state[t],
-                                       theta=theta))(jnp.arange(1, n_obs))
-    return ll_init + jnp.sum(ll_step)
-
-
-def get_sum_lweights(theta, key, n_particles, y_meas, model):
-    """
-
-    Args:
-        theta: A `jnp.array` that represents the values of the parameters.
-        key: The key required for the prng.
-        n_particles: The number of particles to use in the particle filter.
-        y_meas: The measurements of the observations required for the particle filter.
-
-    Returns:
-        The sum of the particle log weights from the particle filters.
-    """
-
-    ret = particle_filter(model, y_meas, theta, n_particles, key)
-    sum_particle_lweights = particle_loglik(ret['logw_particles'])
-    return sum_particle_lweights
-=======
     n_particles = logw.shape[1]
     return jnp.sum(jsp.special.logsumexp(logw, axis=1) - jnp.log(n_particles))
 
@@ -380,5 +284,4 @@
         for i_obs in reversed(range(n_obs-1)):
             i_part = ancestors[i_obs+1, i_part]
             x_state[i_samp, i_obs] = x_particles[i_obs, i_part, :]
-    return x_state  # , i_part_T
->>>>>>> 4aad878a
+    return x_state  # , i_part_T