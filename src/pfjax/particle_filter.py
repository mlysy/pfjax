"""
Particle filter in JAX.

Uses the same API as NumPy/SciPy version.
"""

import jax
import jax.numpy as jnp
import jax.scipy as jsp
from jax import random
from jax import lax
from jax.experimental.maps import xmap
from functools import partial


def simulate_for(model, n_obs, x_init, theta, key):
    """
    Simulate data from the state-space model.

    **FIXME:** This is the testing version which uses a for-loop.  This should be put in a separate class in a `test` subfolder.

    Args:
        model: Object specifying the state-space model.
        n_obs: Number of observations to generate.
        x_init: Initial state value at time `t = 0`.
        theta: Parameter value.
        key: PRNG key.

    Returns:
        y_meas: The sequence of measurement variables `y_meas = (y_0, ..., y_T)`, where `T = n_obs-1`.
        x_state: The sequence of state variables `x_state = (x_0, ..., x_T)`, where `T = n_obs-1`.
    """
    y_meas = jnp.zeros((n_obs, model.n_meas))
    x_state = jnp.zeros((n_obs, model.n_state))
    x_state = x_state.at[0].set(x_init)
    # initial observation
    key, subkey = random.split(key)
    y_meas = y_meas.at[0].set(model.meas_sample(x_init, theta, subkey))
    for t in range(1, n_obs):
        key, *subkeys = random.split(key, num=3)
        x_state = x_state.at[t].set(
            model.state_sample(x_state[t-1], theta, subkeys[0])
        )
        y_meas = y_meas.at[t].set(
            model.meas_sample(x_state[t], theta, subkeys[1])
        )
    return y_meas, x_state

# @partial(jax.jit, static_argnums=0)


def simulate(model, n_obs, x_init, theta, key):
    """
    Simulate data from the state-space model.

    Args:
        model: Object specifying the state-space model.
        n_obs: Number of observations to generate.
        x_init: Initial state value at time `t = 0`.
        theta: Parameter value.
        key: PRNG key.

    Returns:
        y_meas: The sequence of measurement variables `y_meas = (y_0, ..., y_T)`, where `T = n_obs-1`.
        x_state: The sequence of state variables `x_state = (x_0, ..., x_T)`, where `T = n_obs-1`.
    """
    # lax.scan setup
    # scan function
    def fun(carry, x):
        key, *subkeys = random.split(carry["key"], num=3)
        x_state = model.state_sample(carry["x_state"], theta, subkeys[0])
        y_meas = model.meas_sample(x_state, theta, subkeys[1])
        res = {"y_meas": y_meas, "x_state": x_state, "key": key}
        return res, res
    # scan initial value
    key, subkey = random.split(key)
    init = {
        "y_meas": model.meas_sample(x_init, theta, subkey),
        "x_state": x_init,
        "key": key
    }
    # scan itself
    last, full = lax.scan(fun, init, jnp.arange(1, n_obs))
    # append initial values
    x_state = jnp.append(jnp.expand_dims(init["x_state"], axis=0),
                         full["x_state"], axis=0)
    y_meas = jnp.append(jnp.expand_dims(init["y_meas"], axis=0),
                        full["y_meas"], axis=0)
    return y_meas, x_state


def particle_resample(logw, key):
    """
    Particle resampler.

    This basic one just does a multinomial sampler, i.e., sample with replacement proportional to weights.

    Args:
        logw: Vector of `n_particles` unnormalized log-weights.
        key: PRNG key.

    Returns:
        Vector of `n_particles` integers between 0 and `n_particles-1`, sampled with replacement with probability vector `exp(logw) / sum(exp(logw))`.
    """
    wgt = jnp.exp(logw - jnp.max(logw))
    prob = wgt / jnp.sum(wgt)
    n_particles = logw.size
    return random.choice(key,
                         a=jnp.arange(n_particles),
                         shape=(n_particles,), p=prob)


def particle_filter_for(model, y_meas, theta, n_particles, key):
    """
    Apply particle filter for given value of `theta`.

    Closely follows Algorithm 2 of https://arxiv.org/pdf/1306.3277.pdf.

    This is the testing version which does the following:

    - Uses for-loops instead of `lax.scan` and `vmap/xmap`.
    - Only performs a bootstrap particle filter using `state_sample()` and `meas_lpdf()`.

    **FIXME:** Move this to the `tests` module.

    Args:
        model: Object specifying the state-space model.
        y_meas: The sequence of `n_obs` measurement variables `y_meas = (y_0, ..., y_T)`, where `T = n_obs-1`.
        theta: Parameter value.
        n_particles: Number of particles.
        key: PRNG key.

    Returns:
        A dictionary with elements:
            - `X_particles`: An `ndarray` with leading dimensions `(n_obs, n_particles)` containing the state variable particles.
            - `logw_particles`: An `ndarray` of shape `(n_obs, n_particles)` giving the unnormalized log-weights of each particle at each time point.
            - `ancestor_particles`: An integer `ndarray` of shape `(n_obs, n_particles)` where each element gives the index of the particle's ancestor at the previous time point.  Since the first time point does not have ancestors, the first row of `ancestor_particles` contains all `-1`.
    """
    # memory allocation
    n_obs = y_meas.shape[0]
    X_particles = jnp.zeros((n_obs, n_particles, model.n_state))
    logw_particles = jnp.zeros((n_obs, n_particles))
    ancestor_particles = jnp.zeros((n_obs, n_particles), dtype=int)
    # initial particles have no ancestors
    ancestor_particles = ancestor_particles.at[0].set(-1)
    # initial time point
    key, *subkeys = random.split(key, num=n_particles+1)
    for p in range(n_particles):
        X_particles = X_particles.at[0, p].set(
            model.init_sample(y_meas[0], theta, subkeys[p])
        )
        logw_particles = logw_particles.at[0, p].set(
            model.init_logw(X_particles[0, p], y_meas[0], theta)
        )
    # X_particles = X_particles.at[0].set(
    #     jax.vmap(lambda k: model.init_sample(y_meas[0], theta, k))(
    #         jnp.array(subkeys)
    #     )
    # )
    # logw_particles = logw_particles.at[0].set(
    #     jax.vmap(lambda xs: model.init_logw(xs, y_meas[0], theta) +
    #              model.meas_lpdf(y_meas[0], xs, theta))(X_particles[0])
    # )
    # subsequent time points
    for t in range(1, n_obs):
        # resampling step
        key, subkey = random.split(key)
        ancestor_particles = ancestor_particles.at[t].set(
            particle_resample(logw_particles[t-1], subkey)
        )
        # update
        key, *subkeys = random.split(key, num=n_particles+1)
        for p in range(n_particles):
            X_particles = X_particles.at[t, p].set(
                model.state_sample(X_particles[t-1, ancestor_particles[t, p]],
                                   theta, subkeys[p])
            )
            logw_particles = logw_particles.at[t, p].set(
                model.meas_lpdf(y_meas[t], X_particles[t, p], theta)
            )
        # X_particles = X_particles.at[t].set(
        #     jax.vmap(lambda xs, k: model.state_sample(xs, theta, k))(
        #         X_particles[t-1, ancestor_particles[t]], jnp.array(subkeys)
        #     )
        # )
        # logw_particles = logw_particles.at[t].set(
        #     jax.vmap(lambda xs: model.meas_lpdf(y_meas[t], xs, theta))(
        #         X_particles[t]
        #     )
        # )
    return {
        "X_particles": X_particles,
        "logw_particles": logw_particles,
        "ancestor_particles": ancestor_particles
    }


# @partial(jax.jit, static_argnums=2)
def particle_filter(model, y_meas, theta, n_particles, key):
    """
    Apply particle filter for given value of `theta`.

    Closely follows Algorithm 2 of https://arxiv.org/pdf/1306.3277.pdf.

    Args:
        model: Object specifying the state-space model.
        y_meas: The sequence of `n_obs` measurement variables `y_meas = (y_0, ..., y_T)`, where `T = n_obs-1`.
        theta: Parameter value.
        n_particles: Number of particles.
        key: PRNG key.

    Returns:
        A dictionary with elements:
            - `X_particles`: An `ndarray` with leading dimensions `(n_obs, n_particles)` containing the state variable particles.
            - `logw_particles`: An `ndarray` of shape `(n_obs, n_particles)` giving the unnormalized log-weights of each particle at each time point.
            - `ancestor_particles`: An integer `ndarray` of shape `(n_obs, n_particles)` where each element gives the index of the particle's ancestor at the previous time point.  Since the first time point does not have ancestors, the first row of `ancestor_particles` contains all `-1`.
    """
    n_obs = y_meas.shape[0]

    # lax.scan setup
    # scan function
    def fun(carry, t):
        # resampling step
        key, subkey = random.split(carry["key"])
        ancestor_particles = particle_resample(carry["logw_particles"],
                                               subkey)
        # update particles
        key, *subkeys = random.split(key, num=n_particles+1)
        X_particles, logw_particles = jax.vmap(
            lambda xs, k: model.pf_step(xs, y_meas[t], theta, k)
        )(carry["X_particles"][ancestor_particles], jnp.array(subkeys))
        # X_particles = jax.vmap(lambda xs, k: model.state_sample(xs, theta, k))(
        #     carry["X_particles"][ancestor_particles], jnp.array(subkeys)
        # )
        # # update log-weights
        # logw_particles = jax.vmap(
        #     lambda xs: model.meas_lpdf(y_meas[t], xs, theta)
        # )(X_particles)
        # breakpoint()
        # output
        res = {
            "ancestor_particles": ancestor_particles,
            "logw_particles": logw_particles,
            "X_particles": X_particles,
            "key": key
        }
        return res, res
    # scan initial value
    key, *subkeys = random.split(key, num=n_particles+1)
    # vmap version
    X_particles, logw_particles = jax.vmap(
        lambda k: model.pf_init(y_meas[0], theta, k))(jnp.array(subkeys))
    # X_particles = jax.vmap(
    #     lambda k: model.init_sample(y_meas[0], theta, k))(jnp.array(subkeys))
    # logw_particles = jax.vmap(
    #     lambda xs: model.init_logw(xs, y_meas[0], theta))(X_particles)
    # xmap version: experimental!
    # X_particles = xmap(
    #     lambda ym, th, k: model.init_sample(ym, th, k),
    #     in_axes=([...], [...], ["particles", ...]),
    #     out_axes=["particles", ...])(y_meas[0], theta, jnp.array(subkeys))
    # logw_particles = xmap(
    #     lambda xs, ym, th: model.init_logw(xs, ym, th),
    #     in_axes=(["particles", ...], [...], [...]),
    #     out_axes=["particles", ...])(X_particles, y_meas[0], theta)
    init = {
        "X_particles": X_particles,
        "logw_particles": logw_particles,
        "ancestor_particles": -jnp.ones(n_particles, dtype=int),
        "key": key
    }
    # lax.scan itself
    last, full = lax.scan(fun, init, jnp.arange(1, n_obs))
    # append initial values
    out = {
        k: jnp.append(jnp.expand_dims(init[k], axis=0), full[k], axis=0)
        for k in ["X_particles", "logw_particles", "ancestor_particles"]
    }
    return out


def particle_loglik(logw_particles):
    """
    Calculate particle filter marginal loglikelihood.

    FIXME: Libbi paper does `logmeanexp` instead of `logsumexp`...

    Args:
        logw_particles: An `ndarray` of shape `(n_obs, n_particles)` giving the unnormalized log-weights of each particle at each time point.

    Returns:
        Particle filter approximation of
        ```
        log p(y_meas | theta) = log int p(y_meas | x_state, theta) * p(x_state | theta) dx_state
        ```
    """
    n_particles = logw_particles.shape[1]
    return jnp.sum(jsp.special.logsumexp(logw_particles, axis=1) - jnp.log(n_particles))


def get_sum_lweights(theta, key, n_particles, y_meas, model):
    """
    Args:
        theta: A `jnp.array` that represents the values of the parameters.
        key: The key required for the prng.
        n_particles: The number of particles to use in the particle filter.
        y_meas: The measurements of the observations required for the particle filter.

    Returns:
        The sum of the particle log weights from the particle filters.
    """

    ret = particle_filter(model, y_meas, theta, n_particles, key)
    sum_particle_lweights = particle_loglik(ret['logw_particles'])
    return sum_particle_lweights



def joint_loglik_for(model, y_meas, x_state, theta):
    """
    Calculate the joint loglikelihood `p(y_{0:T} | x_{0:T}, theta) * p(x_{0:T} | theta)`.

    For-loop version for testing.

    Args:
        model: Object specifying the state-space model.
        y_meas: The sequence of `n_obs` measurement variables `y_meas = (y_0, ..., y_T)`, where `T = n_obs-1`.
        x_state: The sequence of `n_obs` state variables `x_state = (x_0, ..., x_T)`.
        theta: Parameter value.

    Returns:
        The value of the loglikelihood.
    """
    n_obs = y_meas.shape[0]
    loglik = model.meas_lpdf(y_curr=y_meas[0], x_curr=x_state[0],
                             theta=theta)
    for t in range(1, n_obs):
        loglik = loglik + \
            model.state_lpdf(x_curr=x_state[t], x_prev=x_state[t-1],
                             theta=theta)
        loglik = loglik + \
            model.meas_lpdf(y_curr=y_meas[t], x_curr=x_state[t],
                            theta=theta)
    return loglik


def joint_loglik(model, y_meas, x_state, theta):
    """
    Calculate the joint loglikelihood `p(y_{0:T} | x_{0:T}, theta) * p(x_{0:T} | theta)`.

    Args:
        model: Object specifying the state-space model.
        y_meas: The sequence of `n_obs` measurement variables `y_meas = (y_0, ..., y_T)`, where `T = n_obs-1`.
        x_state: The sequence of `n_obs` state variables `x_state = (x_0, ..., x_T)`.
        theta: Parameter value.

    Returns:
        The value of the loglikelihood.
    """
    n_obs = y_meas.shape[0]
    # initial measurement
    ll_init = model.meas_lpdf(y_curr=y_meas[0], x_curr=x_state[0],
                              theta=theta)
    # subsequent measurements and state variables
    ll_step = jax.vmap(lambda t:
                       model.state_lpdf(x_curr=x_state[t],
                                        x_prev=x_state[t-1],
                                        theta=theta) +
                       model.meas_lpdf(y_curr=y_meas[t],
                                       x_curr=x_state[t],
                                       theta=theta))(jnp.arange(1, n_obs))
    return ll_init + jnp.sum(ll_step)



def update_params(params, subkey, grad_fun=None, n_particles=100, y_meas=None, model=None, learning_rate=0.01, mask=None):
    temp = grad_fun(params, subkey, n_particles, y_meas, model)   # Remove me if not debugging
    params_update = jax.grad(grad_fun)(params, subkey, n_particles, y_meas, model)
    return (jnp.where(mask, params_update, 0)), temp


def stoch_opt(model, params, grad_fun, y_meas, n_particles=100, iterations=10, 
              learning_rate=0.01, key=1, mask=None):
    """
    Args:
        model: The model class for which all of the functions are defined.
        params: A jnp.array that represents the initial values of the parameters.
        grad_fun: The function which we would like to take the gradient with respect to.
        y_meas: The measurements of the observations required for the particle filter.
        n_particles: The number of particles to use in the particle filter.
        iterations: The number of iterations to run the gradient descent for.
        learning_rate: The learning rate for the gradient descent algorithm.
        key: The key required for the prng.
        mask: The mask over which dimensions we would like to perform the optimization.
    """
    partial_update_params = partial(update_params, n_particles=n_particles, y_meas=y_meas, 
                                    model=model, learning_rate=learning_rate, mask=mask, grad_fun=grad_fun)
    update_fn = jax.jit(partial_update_params)
    gradients = []
    stoch_obj = []
    keys = random.split(key, iterations)
    for subkey in keys:
<<<<<<< HEAD
        params = update_fn(params, subkey)
        print(params)
    return params
=======
        update_vals, temp = update_fn(params, subkey)
        params = params + learning_rate * update_vals
        stoch_obj.append(temp)
        gradients.append(update_vals)
    return params, stoch_obj, gradients
>>>>>>> c38f99a6
<|MERGE_RESOLUTION|>--- conflicted
+++ resolved
@@ -400,14 +400,8 @@
     stoch_obj = []
     keys = random.split(key, iterations)
     for subkey in keys:
-<<<<<<< HEAD
-        params = update_fn(params, subkey)
-        print(params)
-    return params
-=======
         update_vals, temp = update_fn(params, subkey)
         params = params + learning_rate * update_vals
         stoch_obj.append(temp)
         gradients.append(update_vals)
-    return params, stoch_obj, gradients
->>>>>>> c38f99a6
+    return params, stoch_obj, gradients