--- conflicted
+++ resolved
@@ -145,16 +145,12 @@
 def particle_filter_for(model, key, y_meas, theta, n_particles):
     """
     Apply particle filter for given value of `theta`.
-<<<<<<< HEAD
+    
     Closely follows Algorithm 2 of https://arxiv.org/pdf/1306.3277.pdf.
-=======
-
->>>>>>> fff2a24e
+    
     This is the testing version which does the following:
     - Uses for-loops instead of `lax.scan` and `vmap/xmap`.
     - Only does basic particle sampling using `particle_resample_old()`.
-<<<<<<< HEAD
-    **FIXME:** Move this to the `tests` module.
 
     Args:
         model: Object specifying the state-space model.
@@ -168,8 +164,6 @@
             - `x_particles`: An `ndarray` with leading dimensions `(n_obs, n_particles)` containing the state variable particles.
             - `logw`: An `ndarray` of shape `(n_obs, n_particles)` giving the unnormalized log-weights of each particle at each time point.
             - `ancestors`: An integer `ndarray` of shape `(n_obs-1, n_particles)` where each element gives the index of the particle's ancestor at the previous time point.  Since the first time point does not have ancestors, the leading dimension is `n_obs-1` instead of `n_obs`.
-=======
->>>>>>> fff2a24e
     """
     # memory allocation
     n_obs = y_meas.shape[0]
@@ -330,12 +324,6 @@
 
 def particle_smooth_for(key, logw, x_particles, ancestors):
     """
-<<<<<<< HEAD
-    Basic particle smoothing algorithm.
-    Samples from posterior distribution `p(x_state | x_meas, theta)`.
-    **FIXME:** 
-    - Currently written in numpy...
-=======
     Draw a sample from `p(x_state | x_meas, theta)` using the basic particle smoothing algorithm.
 
     For-loop version for testing.
@@ -362,7 +350,6 @@
 
     **FIXME:**
 
->>>>>>> fff2a24e
     - Will probably need to change inputs to "generalize" to other resampling methods.
 
     Args:
