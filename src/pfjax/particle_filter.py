"""
Particle filter in JAX.

The API requires the user to define a model class with the following methods:

- `pf_init()`
- `pf_step()`

The provided functions are:

- `particle_filter()`
- `particle_loglik()`
- `particle_smooth()`
- `particle_resample()`

"""

import jax
import jax.numpy as jnp
import jax.scipy as jsp
from jax import random
from jax import lax
from jax.experimental.maps import xmap


def particle_resample_old(key, logw):
    """
    Particle resampler.

    This basic one just does a multinomial sampler, i.e., sample with replacement proportional to weights.

    Old API, to be depreciated after testing against `particle_filter_for()`.

    Args:
        key: PRNG key.
        logw: Vector of `n_particles` unnormalized log-weights.

    Returns:
        Vector of `n_particles` integers between 0 and `n_particles-1`, sampled with replacement with probability vector `exp(logw) / sum(exp(logw))`.
    """
    wgt = jnp.exp(logw - jnp.max(logw))
    prob = wgt / jnp.sum(wgt)
    n_particles = logw.size
    return random.choice(key,
                         a=jnp.arange(n_particles),
                         shape=(n_particles,), p=prob)


def particle_resample(key, x_particles_prev, logw):
    """
    Particle resampler.

    This basic one just does a multinomial sampler, i.e., sample with replacement proportional to weights.

    Args:
        key: PRNG key.
        x_particles_prev: An `ndarray` with leading dimension `n_particles` consisting of the particles from the previous time step.
        logw: Vector of corresponding `n_particles` unnormalized log-weights.

    Returns:
        A dictionary with elements:
            - `x_particles`: An `ndarray` with leading dimension `n_particles` consisting of the particles from the current time step.  These are sampled with replacement from `x_particles_prev` with probability vector `exp(logw) / sum(exp(logw))`.
            - `ancestors`: Vector of `n_particles` integers between 0 and `n_particles-1` giving the index of each element of `x_particles_prev` corresponding to the elements of `x_particles`.
    """
    wgt = jnp.exp(logw - jnp.max(logw))
    prob = wgt / jnp.sum(wgt)
    n_particles = logw.size
    ancestors = random.choice(key,
                              a=jnp.arange(n_particles),
                              shape=(n_particles,), p=prob)
    return {
        "x_particles": x_particles_prev[ancestors, ...],
        "ancestors": ancestors
    }


def particle_filter_for(model, key, y_meas, theta, n_particles):
    """
    Apply particle filter for given value of `theta`.

    Closely follows Algorithm 2 of https://arxiv.org/pdf/1306.3277.pdf.

    This is the testing version which does the following:

    - Uses for-loops instead of `lax.scan` and `vmap/xmap`.
    - Only performs a bootstrap particle filter using `state_sample()` and `meas_lpdf()`.
    - Only does basic particle sampling using `particle_resample_old()`.

    **FIXME:** Move this to the `tests` module.

    Args:
        model: Object specifying the state-space model.
        key: PRNG key.
        y_meas: The sequence of `n_obs` measurement variables `y_meas = (y_0, ..., y_T)`, where `T = n_obs-1`.
        theta: Parameter value.
        n_particles: Number of particles.

    Returns:
        A dictionary with elements:
            - `x_particles`: An `ndarray` with leading dimensions `(n_obs, n_particles)` containing the state variable particles.
            - `logw`: An `ndarray` of shape `(n_obs, n_particles)` giving the unnormalized log-weights of each particle at each time point.
            - `ancestors`: An integer `ndarray` of shape `(n_obs-1, n_particles)` where each element gives the index of the particle's ancestor at the previous time point.  Since the first time point does not have ancestors, the leading dimension is `n_obs-1` instead of `n_obs`.
    """
    # memory allocation
    n_obs = y_meas.shape[0]
    x_particles = jnp.zeros((n_obs, n_particles, model.n_state))
    logw = jnp.zeros((n_obs, n_particles))
    ancestors = jnp.zeros((n_obs-1, n_particles), dtype=int)
    # # initial particles have no ancestors
    # ancestors = ancestors.at[0].set(-1)
    # initial time point
    key, *subkeys = random.split(key, num=n_particles+1)
    for p in range(n_particles):
        x_particles = x_particles.at[0, p].set(
            model.init_sample(subkeys[p], y_meas[0], theta)
        )
        logw = logw.at[0, p].set(
            model.init_logw(x_particles[0, p], y_meas[0], theta)
        )
    # subsequent time points
    for t in range(1, n_obs):
        # resampling step
        key, subkey = random.split(key)
        ancestors = ancestors.at[t-1].set(
            particle_resample_old(subkey, logw[t-1])
        )
        # update
        key, *subkeys = random.split(key, num=n_particles+1)
        for p in range(n_particles):
            x_particles = x_particles.at[t, p].set(
                model.state_sample(subkeys[p],
                                   x_particles[t-1, ancestors[t-1, p]],
                                   theta)
            )
            logw = logw.at[t, p].set(
                model.meas_lpdf(y_meas[t], x_particles[t, p], theta)
            )
    return {
        "x_particles": x_particles,
        "logw": logw,
        "ancestors": ancestors
    }


def particle_filter(model, key, y_meas, theta, n_particles,
                    particle_sampler=particle_resample):
    """
    Apply particle filter for given value of `theta`.

    Closely follows Algorithm 2 of https://arxiv.org/pdf/1306.3277.pdf.

    Args:
        model: Object specifying the state-space model.
        key: PRNG key.
        y_meas: The sequence of `n_obs` measurement variables `y_meas = (y_0, ..., y_T)`, where `T = n_obs-1`.
        theta: Parameter value.
        n_particles: Number of particles.
        particle_sampler: Function used at step `t` to obtain sample of particles from `p(x_{t-1} | y_{0:t-1}, theta)`.  The inputs to the function are `particle_sampler(x_particles, logw, key)`, and the return value is a dictionary with mandatory element `x_particles` and optional elements that get stacked to the final output using `lax.scan()`.  Default value is `particle_resample()`.

    Returns:
        A dictionary with elements:
            - `x_particles`: An `ndarray` with leading dimensions `(n_obs, n_particles)` containing the state variable particles.
            - `logw`: An `ndarray` of shape `(n_obs, n_particles)` giving the unnormalized log-weights of each particle at each time point.
            - `...`: Other `ndarray`s with leading dimension `n_obs-1`, corresponding to additional outputs from `particle_sampler()` as accumulated by `lax.scan()`.  Since these additional outputs do not apply to the first time step (since it has no previous time step), the leading dimension of each additional output is `n_obs-1`.
    """
    n_obs = y_meas.shape[0]

    # lax.scan setup
    # scan function
    def fun(carry, t):
        # sample particles from previous time point
        key, subkey = random.split(carry["key"])
        new_particles = particle_sampler(subkey,
                                         carry["x_particles"],
                                         carry["logw"])
        # update particles to current time point (and get weights)
        key, *subkeys = random.split(key, num=n_particles+1)
        x_particles, logw = jax.vmap(
            lambda xs, k: model.pf_step(k, xs, y_meas[t], theta)
        )(new_particles["x_particles"], jnp.array(subkeys))
        # breakpoint()
        # output
        res_carry = {
            "x_particles": x_particles,
            "logw": logw,
            "key": key
        }
        res_stack = new_particles
        res_stack["x_particles"] = x_particles
        res_stack["logw"] = logw
        return res_carry, res_stack
    # scan initial value
    key, *subkeys = random.split(key, num=n_particles+1)
    # vmap version
    x_particles, logw = jax.vmap(
        lambda k: model.pf_init(k, y_meas[0], theta))(jnp.array(subkeys))
    # xmap version: experimental!
    # x_particles = xmap(
    #     lambda ym, th, k: model.init_sample(ym, th, k),
    #     in_axes=([...], [...], ["particles", ...]),
    #     out_axes=["particles", ...])(y_meas[0], theta, jnp.array(subkeys))
    # logw = xmap(
    #     lambda xs, ym, th: model.init_logw(xs, ym, th),
    #     in_axes=(["particles", ...], [...], [...]),
    #     out_axes=["particles", ...])(x_particles, y_meas[0], theta)
    init = {
        "x_particles": x_particles,
        "logw": logw,
        "key": key
    }
    # lax.scan itself
    last, full = lax.scan(fun, init, jnp.arange(1, n_obs))
    # append initial values of x_particles and logw
    full["x_particles"] = jnp.append(
        jnp.expand_dims(init["x_particles"], axis=0),
        full["x_particles"], axis=0)
    full["logw"] = jnp.append(
        jnp.expand_dims(init["logw"], axis=0),
        full["logw"], axis=0)
    return full


def particle_loglik(logw):
    """
    Calculate particle filter marginal loglikelihood.

    Args:
        logw: An `ndarray` of shape `(n_obs, n_particles)` giving the unnormalized log-weights of each particle at each time point.

    Returns:
        Particle filter approximation of
        ```
        log p(y_meas | theta) = log int p(y_meas | x_state, theta) * p(x_state | theta) dx_state
        ```
    """
<<<<<<< HEAD
    n_particles = logw_particles.shape[1]
    return jnp.sum(jsp.special.logsumexp(logw_particles, axis=1) - jnp.log(n_particles))


<<<<<<< HEAD
=======
def get_sum_lweights(theta, key, n_particles, y_meas, model):
    """
    Args:
        theta: A `jnp.array` that represents the values of the parameters.
        key: The key required for the prng.
        n_particles: The number of particles to use in the particle filter.
        y_meas: The measurements of the observations required for the particle filter.

    Returns:
        The sum of the particle log weights from the particle filters.
    """

    ret = particle_filter(model, y_meas, theta, n_particles, key)
    sum_particle_lweights = particle_loglik(ret['logw_particles'])
    return sum_particle_lweights



>>>>>>> b2664bbe4756697b6f07904058ef0d5a79df8a05
def joint_loglik_for(model, y_meas, x_state, theta):
    """
    Calculate the joint loglikelihood `p(y_{0:T} | x_{0:T}, theta) * p(x_{0:T} | theta)`.

    For-loop version for testing.

    Args:
        model: Object specifying the state-space model.
        y_meas: The sequence of `n_obs` measurement variables `y_meas = (y_0, ..., y_T)`, where `T = n_obs-1`.
        x_state: The sequence of `n_obs` state variables `x_state = (x_0, ..., x_T)`.
        theta: Parameter value.

    Returns:
        The value of the loglikelihood.
    """
    n_obs = y_meas.shape[0]
    loglik = model.meas_lpdf(y_curr=y_meas[0], x_curr=x_state[0],
                             theta=theta)
    for t in range(1, n_obs):
        loglik = loglik + \
            model.state_lpdf(x_curr=x_state[t], x_prev=x_state[t-1],
                             theta=theta)
        loglik = loglik + \
            model.meas_lpdf(y_curr=y_meas[t], x_curr=x_state[t],
                            theta=theta)
    return loglik


def joint_loglik(model, y_meas, x_state, theta):
    """
    Calculate the joint loglikelihood `p(y_{0:T} | x_{0:T}, theta) * p(x_{0:T} | theta)`.

    Args:
        model: Object specifying the state-space model.
        y_meas: The sequence of `n_obs` measurement variables `y_meas = (y_0, ..., y_T)`, where `T = n_obs-1`.
        x_state: The sequence of `n_obs` state variables `x_state = (x_0, ..., x_T)`.
        theta: Parameter value.

    Returns:
        The value of the loglikelihood.
    """
    n_obs = y_meas.shape[0]
    # initial measurement
    ll_init = model.meas_lpdf(y_curr=y_meas[0], x_curr=x_state[0],
                              theta=theta)
    # subsequent measurements and state variables
    ll_step = jax.vmap(lambda t:
                       model.state_lpdf(x_curr=x_state[t],
                                        x_prev=x_state[t-1],
                                        theta=theta) +
                       model.meas_lpdf(y_curr=y_meas[t],
                                       x_curr=x_state[t],
                                       theta=theta))(jnp.arange(1, n_obs))
    return ll_init + jnp.sum(ll_step)


<<<<<<< HEAD
=======

def update_params(params, subkey, grad_fun=None, n_particles=100, y_meas=None, model=None, learning_rate=0.01, mask=None):
    temp = grad_fun(params, subkey, n_particles, y_meas, model)   # Remove me if not debugging
    params_update = jax.grad(grad_fun)(params, subkey, n_particles, y_meas, model)
    return (jnp.where(mask, params_update, 0)), temp


def stoch_opt(model, params, grad_fun, y_meas, n_particles=100, iterations=10, 
              learning_rate=0.01, key=1, mask=None):
    """
    Args:
        model: The model class for which all of the functions are defined.
        params: A jnp.array that represents the initial values of the parameters.
        grad_fun: The function which we would like to take the gradient with respect to.
        y_meas: The measurements of the observations required for the particle filter.
        n_particles: The number of particles to use in the particle filter.
        iterations: The number of iterations to run the gradient descent for.
        learning_rate: The learning rate for the gradient descent algorithm.
        key: The key required for the prng.
        mask: The mask over which dimensions we would like to perform the optimization.
    """
    partial_update_params = partial(update_params, n_particles=n_particles, y_meas=y_meas, 
                                    model=model, learning_rate=learning_rate, mask=mask, grad_fun=grad_fun)
    update_fn = jax.jit(partial_update_params)
    gradients = []
    stoch_obj = []
    keys = random.split(key, iterations)
    for subkey in keys:
        update_vals, temp = update_fn(params, subkey)
        params = params + learning_rate * update_vals
        stoch_obj.append(temp)
        gradients.append(update_vals)
    return params, stoch_obj, gradients
>>>>>>> b2664bbe4756697b6f07904058ef0d5a79df8a05
=======
    n_particles = logw.shape[1]
    return jnp.sum(jsp.special.logsumexp(logw, axis=1) - jnp.log(n_particles))


def particle_smooth_for(key, logw, x_particles, ancestors, n_sample=1):
    """
    Basic particle smoothing algorithm.

    Samples from posterior distribution `p(x_state | x_meas, theta)`.

    **FIXME:** 

    - Currently written in numpy...

    - Will probably need to change inputs to "generalize" to other resampling methods.

    Args:
        key: PRNG key.
        logw: Vector of `n_particles` unnormalized log-weights at the last time point `t = n_obs-1`.
        x_particles: An `ndarray` with leading dimensions `(n_obs, n_particles)` containing the state variable particles.        
        ancestors: An integer `ndarray` of shape `(n_obs, n_particles)` where each element gives the index of the particle's ancestor at the previous time point.
        n_sample: Number of draws of `x_state` to return.

    Returns:
        An `ndarray` with leading dimension `n_sample` corresponding to as many samples from the particle filter approximation to the posterior distribution `p(x_state | x_meas, theta)`.
    """
    wgt = np.exp(logw - np.max(logw))
    prob = wgt / np.sum(wgt)
    n_particles = logw.size
    n_obs = x_particles.shape[0]
    n_state = x_particles.shape[2]
    x_state = np.zeros((n_sample, n_obs, n_state))
    for i_samp in range(n_sample):
        i_part = np.random.choice(np.arange(n_particles), size=1, p=prob)
        # i_part_T = i_part
        x_state[i_samp, n_obs-1] = x_particles[n_obs-1, i_part, :]
        for i_obs in reversed(range(n_obs-1)):
            i_part = ancestors[i_obs+1, i_part]
            x_state[i_samp, i_obs] = x_particles[i_obs, i_part, :]
    return x_state  # , i_part_T
>>>>>>> 7dec00da
<|MERGE_RESOLUTION|>--- conflicted
+++ resolved
@@ -1,18 +1,13 @@
 """
 Particle filter in JAX.
-
 The API requires the user to define a model class with the following methods:
-
 - `pf_init()`
 - `pf_step()`
-
 The provided functions are:
-
 - `particle_filter()`
 - `particle_loglik()`
 - `particle_smooth()`
 - `particle_resample()`
-
 """
 
 import jax
@@ -26,15 +21,11 @@
 def particle_resample_old(key, logw):
     """
     Particle resampler.
-
     This basic one just does a multinomial sampler, i.e., sample with replacement proportional to weights.
-
     Old API, to be depreciated after testing against `particle_filter_for()`.
-
     Args:
         key: PRNG key.
         logw: Vector of `n_particles` unnormalized log-weights.
-
     Returns:
         Vector of `n_particles` integers between 0 and `n_particles-1`, sampled with replacement with probability vector `exp(logw) / sum(exp(logw))`.
     """
@@ -49,14 +40,11 @@
 def particle_resample(key, x_particles_prev, logw):
     """
     Particle resampler.
-
     This basic one just does a multinomial sampler, i.e., sample with replacement proportional to weights.
-
     Args:
         key: PRNG key.
         x_particles_prev: An `ndarray` with leading dimension `n_particles` consisting of the particles from the previous time step.
         logw: Vector of corresponding `n_particles` unnormalized log-weights.
-
     Returns:
         A dictionary with elements:
             - `x_particles`: An `ndarray` with leading dimension `n_particles` consisting of the particles from the current time step.  These are sampled with replacement from `x_particles_prev` with probability vector `exp(logw) / sum(exp(logw))`.
@@ -77,24 +65,18 @@
 def particle_filter_for(model, key, y_meas, theta, n_particles):
     """
     Apply particle filter for given value of `theta`.
-
     Closely follows Algorithm 2 of https://arxiv.org/pdf/1306.3277.pdf.
-
     This is the testing version which does the following:
-
     - Uses for-loops instead of `lax.scan` and `vmap/xmap`.
     - Only performs a bootstrap particle filter using `state_sample()` and `meas_lpdf()`.
     - Only does basic particle sampling using `particle_resample_old()`.
-
     **FIXME:** Move this to the `tests` module.
-
     Args:
         model: Object specifying the state-space model.
         key: PRNG key.
         y_meas: The sequence of `n_obs` measurement variables `y_meas = (y_0, ..., y_T)`, where `T = n_obs-1`.
         theta: Parameter value.
         n_particles: Number of particles.
-
     Returns:
         A dictionary with elements:
             - `x_particles`: An `ndarray` with leading dimensions `(n_obs, n_particles)` containing the state variable particles.
@@ -146,9 +128,7 @@
                     particle_sampler=particle_resample):
     """
     Apply particle filter for given value of `theta`.
-
     Closely follows Algorithm 2 of https://arxiv.org/pdf/1306.3277.pdf.
-
     Args:
         model: Object specifying the state-space model.
         key: PRNG key.
@@ -156,7 +136,6 @@
         theta: Parameter value.
         n_particles: Number of particles.
         particle_sampler: Function used at step `t` to obtain sample of particles from `p(x_{t-1} | y_{0:t-1}, theta)`.  The inputs to the function are `particle_sampler(x_particles, logw, key)`, and the return value is a dictionary with mandatory element `x_particles` and optional elements that get stacked to the final output using `lax.scan()`.  Default value is `particle_resample()`.
-
     Returns:
         A dictionary with elements:
             - `x_particles`: An `ndarray` with leading dimensions `(n_obs, n_particles)` containing the state variable particles.
@@ -223,135 +202,14 @@
 def particle_loglik(logw):
     """
     Calculate particle filter marginal loglikelihood.
-
     Args:
         logw: An `ndarray` of shape `(n_obs, n_particles)` giving the unnormalized log-weights of each particle at each time point.
-
     Returns:
         Particle filter approximation of
         ```
         log p(y_meas | theta) = log int p(y_meas | x_state, theta) * p(x_state | theta) dx_state
         ```
     """
-<<<<<<< HEAD
-    n_particles = logw_particles.shape[1]
-    return jnp.sum(jsp.special.logsumexp(logw_particles, axis=1) - jnp.log(n_particles))
-
-
-<<<<<<< HEAD
-=======
-def get_sum_lweights(theta, key, n_particles, y_meas, model):
-    """
-    Args:
-        theta: A `jnp.array` that represents the values of the parameters.
-        key: The key required for the prng.
-        n_particles: The number of particles to use in the particle filter.
-        y_meas: The measurements of the observations required for the particle filter.
-
-    Returns:
-        The sum of the particle log weights from the particle filters.
-    """
-
-    ret = particle_filter(model, y_meas, theta, n_particles, key)
-    sum_particle_lweights = particle_loglik(ret['logw_particles'])
-    return sum_particle_lweights
-
-
-
->>>>>>> b2664bbe4756697b6f07904058ef0d5a79df8a05
-def joint_loglik_for(model, y_meas, x_state, theta):
-    """
-    Calculate the joint loglikelihood `p(y_{0:T} | x_{0:T}, theta) * p(x_{0:T} | theta)`.
-
-    For-loop version for testing.
-
-    Args:
-        model: Object specifying the state-space model.
-        y_meas: The sequence of `n_obs` measurement variables `y_meas = (y_0, ..., y_T)`, where `T = n_obs-1`.
-        x_state: The sequence of `n_obs` state variables `x_state = (x_0, ..., x_T)`.
-        theta: Parameter value.
-
-    Returns:
-        The value of the loglikelihood.
-    """
-    n_obs = y_meas.shape[0]
-    loglik = model.meas_lpdf(y_curr=y_meas[0], x_curr=x_state[0],
-                             theta=theta)
-    for t in range(1, n_obs):
-        loglik = loglik + \
-            model.state_lpdf(x_curr=x_state[t], x_prev=x_state[t-1],
-                             theta=theta)
-        loglik = loglik + \
-            model.meas_lpdf(y_curr=y_meas[t], x_curr=x_state[t],
-                            theta=theta)
-    return loglik
-
-
-def joint_loglik(model, y_meas, x_state, theta):
-    """
-    Calculate the joint loglikelihood `p(y_{0:T} | x_{0:T}, theta) * p(x_{0:T} | theta)`.
-
-    Args:
-        model: Object specifying the state-space model.
-        y_meas: The sequence of `n_obs` measurement variables `y_meas = (y_0, ..., y_T)`, where `T = n_obs-1`.
-        x_state: The sequence of `n_obs` state variables `x_state = (x_0, ..., x_T)`.
-        theta: Parameter value.
-
-    Returns:
-        The value of the loglikelihood.
-    """
-    n_obs = y_meas.shape[0]
-    # initial measurement
-    ll_init = model.meas_lpdf(y_curr=y_meas[0], x_curr=x_state[0],
-                              theta=theta)
-    # subsequent measurements and state variables
-    ll_step = jax.vmap(lambda t:
-                       model.state_lpdf(x_curr=x_state[t],
-                                        x_prev=x_state[t-1],
-                                        theta=theta) +
-                       model.meas_lpdf(y_curr=y_meas[t],
-                                       x_curr=x_state[t],
-                                       theta=theta))(jnp.arange(1, n_obs))
-    return ll_init + jnp.sum(ll_step)
-
-
-<<<<<<< HEAD
-=======
-
-def update_params(params, subkey, grad_fun=None, n_particles=100, y_meas=None, model=None, learning_rate=0.01, mask=None):
-    temp = grad_fun(params, subkey, n_particles, y_meas, model)   # Remove me if not debugging
-    params_update = jax.grad(grad_fun)(params, subkey, n_particles, y_meas, model)
-    return (jnp.where(mask, params_update, 0)), temp
-
-
-def stoch_opt(model, params, grad_fun, y_meas, n_particles=100, iterations=10, 
-              learning_rate=0.01, key=1, mask=None):
-    """
-    Args:
-        model: The model class for which all of the functions are defined.
-        params: A jnp.array that represents the initial values of the parameters.
-        grad_fun: The function which we would like to take the gradient with respect to.
-        y_meas: The measurements of the observations required for the particle filter.
-        n_particles: The number of particles to use in the particle filter.
-        iterations: The number of iterations to run the gradient descent for.
-        learning_rate: The learning rate for the gradient descent algorithm.
-        key: The key required for the prng.
-        mask: The mask over which dimensions we would like to perform the optimization.
-    """
-    partial_update_params = partial(update_params, n_particles=n_particles, y_meas=y_meas, 
-                                    model=model, learning_rate=learning_rate, mask=mask, grad_fun=grad_fun)
-    update_fn = jax.jit(partial_update_params)
-    gradients = []
-    stoch_obj = []
-    keys = random.split(key, iterations)
-    for subkey in keys:
-        update_vals, temp = update_fn(params, subkey)
-        params = params + learning_rate * update_vals
-        stoch_obj.append(temp)
-        gradients.append(update_vals)
-    return params, stoch_obj, gradients
->>>>>>> b2664bbe4756697b6f07904058ef0d5a79df8a05
-=======
     n_particles = logw.shape[1]
     return jnp.sum(jsp.special.logsumexp(logw, axis=1) - jnp.log(n_particles))
 
@@ -359,22 +217,16 @@
 def particle_smooth_for(key, logw, x_particles, ancestors, n_sample=1):
     """
     Basic particle smoothing algorithm.
-
     Samples from posterior distribution `p(x_state | x_meas, theta)`.
-
     **FIXME:** 
-
     - Currently written in numpy...
-
     - Will probably need to change inputs to "generalize" to other resampling methods.
-
     Args:
         key: PRNG key.
         logw: Vector of `n_particles` unnormalized log-weights at the last time point `t = n_obs-1`.
         x_particles: An `ndarray` with leading dimensions `(n_obs, n_particles)` containing the state variable particles.        
         ancestors: An integer `ndarray` of shape `(n_obs, n_particles)` where each element gives the index of the particle's ancestor at the previous time point.
         n_sample: Number of draws of `x_state` to return.
-
     Returns:
         An `ndarray` with leading dimension `n_sample` corresponding to as many samples from the particle filter approximation to the posterior distribution `p(x_state | x_meas, theta)`.
     """
@@ -391,5 +243,4 @@
         for i_obs in reversed(range(n_obs-1)):
             i_part = ancestors[i_obs+1, i_part]
             x_state[i_samp, i_obs] = x_particles[i_obs, i_part, :]
-    return x_state  # , i_part_T
->>>>>>> 7dec00da
+    return x_state  # , i_part_T