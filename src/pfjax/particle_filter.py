"""
Particle filter in JAX.

The API requires the user to define a model class with the following methods:

- `pf_init()`
- `pf_step()`

The provided functions are:

- `particle_filter()`
- `particle_loglik()`
- `particle_smooth()`
- `particle_resample()`

"""

import jax
import jax.numpy as jnp
import jax.scipy as jsp
from jax import random
from jax import lax
from jax.experimental.maps import xmap
from functools import partial


def particle_resample(logw, key):
    """
    Particle resampler.

    This basic one just does a multinomial sampler, i.e., sample with replacement proportional to weights.

    Args:
        logw: Vector of `n_particles` unnormalized log-weights.
        key: PRNG key.

    Returns:
        Vector of `n_particles` integers between 0 and `n_particles-1`, sampled with replacement with probability vector `exp(logw) / sum(exp(logw))`.
    """
    wgt = jnp.exp(logw - jnp.max(logw))
    prob = wgt / jnp.sum(wgt)
    n_particles = logw.size
    return random.choice(key,
                         a=jnp.arange(n_particles),
                         shape=(n_particles,), p=prob)


def particle_filter_for(model, y_meas, theta, n_particles, key):
    """
    Apply particle filter for given value of `theta`.

    Closely follows Algorithm 2 of https://arxiv.org/pdf/1306.3277.pdf.

    This is the testing version which does the following:

    - Uses for-loops instead of `lax.scan` and `vmap/xmap`.
    - Only performs a bootstrap particle filter using `state_sample()` and `meas_lpdf()`.

    **FIXME:** Move this to the `tests` module.

    Args:
        model: Object specifying the state-space model.
        y_meas: The sequence of `n_obs` measurement variables `y_meas = (y_0, ..., y_T)`, where `T = n_obs-1`.
        theta: Parameter value.
        n_particles: Number of particles.
        key: PRNG key.

    Returns:
        A dictionary with elements:
            - `X_particles`: An `ndarray` with leading dimensions `(n_obs, n_particles)` containing the state variable particles.
            - `logw_particles`: An `ndarray` of shape `(n_obs, n_particles)` giving the unnormalized log-weights of each particle at each time point.
            - `ancestor_particles`: An integer `ndarray` of shape `(n_obs, n_particles)` where each element gives the index of the particle's ancestor at the previous time point.  Since the first time point does not have ancestors, the first row of `ancestor_particles` contains all `-1`.
    """
    # memory allocation
    n_obs = y_meas.shape[0]
    X_particles = jnp.zeros((n_obs, n_particles, model.n_state))
    logw_particles = jnp.zeros((n_obs, n_particles))
    ancestor_particles = jnp.zeros((n_obs, n_particles), dtype=int)
    # initial particles have no ancestors
    ancestor_particles = ancestor_particles.at[0].set(-1)
    # initial time point
    key, *subkeys = random.split(key, num=n_particles+1)
    for p in range(n_particles):
        X_particles = X_particles.at[0, p].set(
            model.init_sample(y_meas[0], theta, subkeys[p])
        )
        logw_particles = logw_particles.at[0, p].set(
            model.init_logw(X_particles[0, p], y_meas[0], theta)
        )
    # X_particles = X_particles.at[0].set(
    #     jax.vmap(lambda k: model.init_sample(y_meas[0], theta, k))(
    #         jnp.array(subkeys)
    #     )
    # )
    # logw_particles = logw_particles.at[0].set(
    #     jax.vmap(lambda xs: model.init_logw(xs, y_meas[0], theta) +
    #              model.meas_lpdf(y_meas[0], xs, theta))(X_particles[0])
    # )
    # subsequent time points
    for t in range(1, n_obs):
        # resampling step
        key, subkey = random.split(key)
        ancestor_particles = ancestor_particles.at[t].set(
            particle_resample(logw_particles[t-1], subkey)
        )
        # update
        key, *subkeys = random.split(key, num=n_particles+1)
        for p in range(n_particles):
            X_particles = X_particles.at[t, p].set(
                model.state_sample(X_particles[t-1, ancestor_particles[t, p]],
                                   theta, subkeys[p])
            )
            logw_particles = logw_particles.at[t, p].set(
                model.meas_lpdf(y_meas[t], X_particles[t, p], theta)
            )
        # X_particles = X_particles.at[t].set(
        #     jax.vmap(lambda xs, k: model.state_sample(xs, theta, k))(
        #         X_particles[t-1, ancestor_particles[t]], jnp.array(subkeys)
        #     )
        # )
        # logw_particles = logw_particles.at[t].set(
        #     jax.vmap(lambda xs: model.meas_lpdf(y_meas[t], xs, theta))(
        #         X_particles[t]
        #     )
        # )
    return {
        "X_particles": X_particles,
        "logw_particles": logw_particles,
        "ancestor_particles": ancestor_particles
    }


# @partial(jax.jit, static_argnums=2)
def particle_filter(model, y_meas, theta, n_particles, key):
    """
    Apply particle filter for given value of `theta`.

    Closely follows Algorithm 2 of https://arxiv.org/pdf/1306.3277.pdf.

    Args:
        model: Object specifying the state-space model.
        y_meas: The sequence of `n_obs` measurement variables `y_meas = (y_0, ..., y_T)`, where `T = n_obs-1`.
        theta: Parameter value.
        n_particles: Number of particles.
        key: PRNG key.

    Returns:
        A dictionary with elements:
            - `X_particles`: An `ndarray` with leading dimensions `(n_obs, n_particles)` containing the state variable particles.
            - `logw_particles`: An `ndarray` of shape `(n_obs, n_particles)` giving the unnormalized log-weights of each particle at each time point.
            - `ancestor_particles`: An integer `ndarray` of shape `(n_obs, n_particles)` where each element gives the index of the particle's ancestor at the previous time point.  Since the first time point does not have ancestors, the first row of `ancestor_particles` contains all `-1`.
    """
    n_obs = y_meas.shape[0]

    # lax.scan setup
    # scan function
    def fun(carry, t):
        # resampling step
        key, subkey = random.split(carry["key"])
        ancestor_particles = particle_resample(carry["logw_particles"],
                                               subkey)
        # update particles
        key, *subkeys = random.split(key, num=n_particles+1)
        X_particles, logw_particles = jax.vmap(
            lambda xs, k: model.pf_step(xs, y_meas[t], theta, k)
        )(carry["X_particles"][ancestor_particles], jnp.array(subkeys))
        # X_particles = jax.vmap(lambda xs, k: model.state_sample(xs, theta, k))(
        #     carry["X_particles"][ancestor_particles], jnp.array(subkeys)
        # )
        # # update log-weights
        # logw_particles = jax.vmap(
        #     lambda xs: model.meas_lpdf(y_meas[t], xs, theta)
        # )(X_particles)
        # breakpoint()
        # output
        res = {
            "ancestor_particles": ancestor_particles,
            "logw_particles": logw_particles,
            "X_particles": X_particles,
            "key": key
        }
        return res, res
    # scan initial value
    key, *subkeys = random.split(key, num=n_particles+1)
    # vmap version
    X_particles, logw_particles = jax.vmap(
        lambda k: model.pf_init(y_meas[0], theta, k))(jnp.array(subkeys))
    # X_particles = jax.vmap(
    #     lambda k: model.init_sample(y_meas[0], theta, k))(jnp.array(subkeys))
    # logw_particles = jax.vmap(
    #     lambda xs: model.init_logw(xs, y_meas[0], theta))(X_particles)
    # xmap version: experimental!
    # X_particles = xmap(
    #     lambda ym, th, k: model.init_sample(ym, th, k),
    #     in_axes=([...], [...], ["particles", ...]),
    #     out_axes=["particles", ...])(y_meas[0], theta, jnp.array(subkeys))
    # logw_particles = xmap(
    #     lambda xs, ym, th: model.init_logw(xs, ym, th),
    #     in_axes=(["particles", ...], [...], [...]),
    #     out_axes=["particles", ...])(X_particles, y_meas[0], theta)
    init = {
        "X_particles": X_particles,
        "logw_particles": logw_particles,
        "ancestor_particles": -jnp.ones(n_particles, dtype=int),
        "key": key
    }
    # lax.scan itself
    last, full = lax.scan(fun, init, jnp.arange(1, n_obs))
    # append initial values
    out = {
        k: jnp.append(jnp.expand_dims(init[k], axis=0), full[k], axis=0)
        for k in ["X_particles", "logw_particles", "ancestor_particles"]
    }
    return out


def particle_loglik(logw_particles):
    """
    Calculate particle filter marginal loglikelihood.

    FIXME: Libbi paper does `logmeanexp` instead of `logsumexp`...

    Args:
        logw_particles: An `ndarray` of shape `(n_obs, n_particles)` giving the unnormalized log-weights of each particle at each time point.

    Returns:
        Particle filter approximation of
        ```
        log p(y_meas | theta) = log int p(y_meas | x_state, theta) * p(x_state | theta) dx_state
        ```
    """
    n_particles = logw_particles.shape[1]
<<<<<<< HEAD
    return jnp.sum(jsp.special.logsumexp(logw_particles, axis=1) - jnp.log(n_particles))


def get_sum_lweights(theta, key, n_particles, y_meas, model):
    """
    Args:
        theta: A `jnp.array` that represents the values of the parameters.
        key: The key required for the prng.
        n_particles: The number of particles to use in the particle filter.
        y_meas: The measurements of the observations required for the particle filter.

    Returns:
        The sum of the particle log weights from the particle filters.
    """

    ret = particle_filter(model, y_meas, theta, n_particles, key)
    sum_particle_lweights = particle_loglik(ret['logw_particles'])
    return sum_particle_lweights



def joint_loglik_for(model, y_meas, x_state, theta):
    """
    Calculate the joint loglikelihood `p(y_{0:T} | x_{0:T}, theta) * p(x_{0:T} | theta)`.

    For-loop version for testing.

    Args:
        model: Object specifying the state-space model.
        y_meas: The sequence of `n_obs` measurement variables `y_meas = (y_0, ..., y_T)`, where `T = n_obs-1`.
        x_state: The sequence of `n_obs` state variables `x_state = (x_0, ..., x_T)`.
        theta: Parameter value.

    Returns:
        The value of the loglikelihood.
    """
    n_obs = y_meas.shape[0]
    loglik = model.meas_lpdf(y_curr=y_meas[0], x_curr=x_state[0],
                             theta=theta)
    for t in range(1, n_obs):
        loglik = loglik + \
            model.state_lpdf(x_curr=x_state[t], x_prev=x_state[t-1],
                             theta=theta)
        loglik = loglik + \
            model.meas_lpdf(y_curr=y_meas[t], x_curr=x_state[t],
                            theta=theta)
    return loglik


def joint_loglik(model, y_meas, x_state, theta):
    """
    Calculate the joint loglikelihood `p(y_{0:T} | x_{0:T}, theta) * p(x_{0:T} | theta)`.

    Args:
        model: Object specifying the state-space model.
        y_meas: The sequence of `n_obs` measurement variables `y_meas = (y_0, ..., y_T)`, where `T = n_obs-1`.
        x_state: The sequence of `n_obs` state variables `x_state = (x_0, ..., x_T)`.
        theta: Parameter value.

    Returns:
        The value of the loglikelihood.
    """
    n_obs = y_meas.shape[0]
    # initial measurement
    ll_init = model.meas_lpdf(y_curr=y_meas[0], x_curr=x_state[0],
                              theta=theta)
    # subsequent measurements and state variables
    ll_step = jax.vmap(lambda t:
                       model.state_lpdf(x_curr=x_state[t],
                                        x_prev=x_state[t-1],
                                        theta=theta) +
                       model.meas_lpdf(y_curr=y_meas[t],
                                       x_curr=x_state[t],
                                       theta=theta))(jnp.arange(1, n_obs))
    return ll_init + jnp.sum(ll_step)


def update_params(params, subkey, grad_fun=None, n_particles=100, y_meas=None, model=None, learning_rate=0.01, mask=None, **kwargs):
    temp = 0 #grad_fun(params, subkey, n_particles, y_meas, model)   # Remove me if not debugging
    params_update = jax.grad(grad_fun)(
        params, subkey, n_particles, y_meas, model, **kwargs)
    return (jnp.where(mask, params_update, 0)), temp


def stoch_opt(model, params, grad_fun, y_meas, n_particles=100, iterations=10, 
              learning_rate=0.01, key=1, mask=None, **kwargs):
    """
    Args:
        model: The model class for which all of the functions are defined.
        params: A jnp.array that represents the initial values of the parameters.
        grad_fun: The function which we would like to take the gradient with respect to.
        y_meas: The measurements of the observations required for the particle filter.
        n_particles: The number of particles to use in the particle filter.
        iterations: The number of iterations to run the gradient descent for.
        learning_rate: The learning rate for the gradient descent algorithm.
        key: The key required for the prng.
        mask: The mask over which dimensions we would like to perform the optimization.
    """
    partial_update_params = partial(update_params, n_particles=n_particles, y_meas=y_meas, 
                                    model=model, learning_rate=learning_rate, mask=mask, grad_fun=grad_fun, **kwargs)
    update_fn = jax.jit(partial_update_params)
    gradients = []
    stoch_obj = []
    keys = random.split(key, iterations)
    for subkey in keys:
        update_vals, temp = update_fn(params, subkey)
        params = params + learning_rate * update_vals
        stoch_obj.append(temp)
        gradients.append(update_vals)
    return params, stoch_obj, gradients
=======
    return jnp.sum(jsp.special.logsumexp(logw_particles, axis=1) - jnp.log(n_particles))
>>>>>>> 5abc1d42
<|MERGE_RESOLUTION|>--- conflicted
+++ resolved
@@ -230,7 +230,6 @@
         ```
     """
     n_particles = logw_particles.shape[1]
-<<<<<<< HEAD
     return jnp.sum(jsp.special.logsumexp(logw_particles, axis=1) - jnp.log(n_particles))
 
 
@@ -340,7 +339,4 @@
         params = params + learning_rate * update_vals
         stoch_obj.append(temp)
         gradients.append(update_vals)
-    return params, stoch_obj, gradients
-=======
-    return jnp.sum(jsp.special.logsumexp(logw_particles, axis=1) - jnp.log(n_particles))
->>>>>>> 5abc1d42
+    return params, stoch_obj, gradients