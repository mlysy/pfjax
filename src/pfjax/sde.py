"""
Generic methods for SDEs.

**Notes:**

- `euler_{sim/lpdf}_{diag/var}()` are designed to be used independently of the SDE base class.  If we abandon this requirement then we can avoid quite a bit of code duplication by having these functions do one data point only and putting the `vmap`/`scan` constructs into the `state_{sample/lpdf}` methods.
"""

import jax
import jax.numpy as jnp
import jax.scipy as jsp
from jax import random
from jax import lax
<<<<<<< HEAD
# import mvn_bridge as mb
=======
from pfjax import mvn_bridge as mb
>>>>>>> 8474a399


def euler_sim_diag(key, x, dt, drift, diff, theta):
    """
    Simulate SDE with diagonal diffusion using Euler-Maruyama discretization.

    Args:
        key: PRNG key.
        x: Initial value of the SDE.  A vector of size `n_dims`.
        dt: Interobservation time.
        drift: Drift function having signature `drift(x, theta)` and returning a vector of size `n_dims`.
        diff: Diffusion function having signature `diff(x, theta)` and returning a vector of size `n_dims`.
        theta: Parameter value.

    Returns:
        Simulated SDE values. A vector of size `n_dims`.
    """

    dr = x + drift(x, theta) * dt
    df = diff(x, theta) * jnp.sqrt(dt)
    return dr + df * random.normal(key, (x.shape[0],))


def euler_lpdf_diag(x_curr, x_prev, dt, drift, diff, theta):
    """
    Calculate the log PDF of observations from an SDE with diagonal diffusion using the Euler-Maruyama discretization.

    Args:
        x_curr: Current SDE observations.  A vector of size `n_dims`.
        x_prev: Previous SDE observations.  A vector of size `n_dims`.
        dt: Interobservation time.
        drift: Drift function having signature `drift(x, theta)` and returning a vector of size `n_dims`.
        diff: Diffusion function having signature `diff(x, theta)` and returning a vector of size `n_dims`.
        theta: Parameter value.

    Returns:
        The log-density of the SDE observations.
    """
    return jsp.stats.norm.logpdf(
        x=x_curr,
        loc=x_prev + drift(x_prev, theta) * dt,
        scale=diff(x_prev, theta) * jnp.sqrt(dt)
    )


def euler_sim_var(key, x, dt, drift, diff, theta):
    """
    Simulate SDE with dense diffusion using Euler-Maruyama discretization.

    Args:
        key: PRNG key.
        x: Initial value of the SDE.  A vector of size `n_dims`.
        dt: Interobservation time.
        drift: Drift function having signature `drift(x, theta)` and returning a vector of size `n_dims`.
        diff: Diffusion function having signature `diff(x, theta)` and returning a vector of size `n_dims`.
        theta: Parameter value.

    Returns:
        Simulated SDE values. A vector of size `n_dims`.
    """

    # dr = x + drift(x, theta) * dt
    # chol_Sigma = jnp.linalg.cholesky(diff(x, theta))
    # df = chol_Sigma * jnp.sqrt(dt)
    # return dr + jnp.matmul(df, random.normal(key, (x.shape[0],)))
    return jax.random.multivariate_normal(
        key,
        mean=x + drift(x, theta) * dt,
        cov=diff(x, theta) * dt
    )


def euler_lpdf_var(x_curr, x_prev, dt, drift, diff, theta):
    """
    Calculate the log PDF of observations from an SDE with dense diffusion using the Euler-Maruyama discretization.

    Args:
        x_curr: Current SDE observations.  A vector of size `n_dims`.
        x_prev: Previous SDE observations.  A vector of size `n_dims`.
        dt: Interobservation time.
        drift: Drift function having signature `drift(x, theta)` and returning a vector of size `n_dims`.
        diff: Diffusion function having signature `diff(x, theta)` and returning a vector of size `n_dims`.
        theta: Parameter value.

    Returns:
        The log-density of the SDE observations.
    """
    return jsp.stats.multivariate_normal.logpdf(
        x=x_curr,
        mean=x_prev + drift(x_prev, theta) * dt,
        cov=diff(x_prev, theta) * dt
    )


class SDEModel(object):
    """
    Base class for SDE models.

    This class sets up a PF model with methods `state_lpdf()`, `state_sim()`, and `pf_step()` automatically determined from user-specified SDE drift and diffusion functions.

   For computational efficient, the user can also specify whether or not the diffusion is diagonal.  This will set up methods `euler_sim()` and `euler_lpdf()` supplied at instantiation time from either `euler_{sim/lpdf}_diag()` or `euler_{sim/lpdf}_var()`, with arguments identical to those of the free functions except `drift` and `diff`, which are supplied by `self.drift()` and `self.diff()`.


    For `pf_step()`, a bootstrap filter is assumed by default, for which the user needs to specify `meas_lpdf()`.

    **Notes:**

    - Currently contains `state_sample_for()` and `state_lpdf_for()` for testing purposes.  May want to move these elsewhere at some point to obfuscate from users...
    """

    def __init__(self, dt, n_res, diff_diag):
        r"""
        Class constructor.

        Args:
            dt: SDE interobservation time.
            n_res: SDE resolution number.  There are `n_res` latent variables per observation, equally spaced with interobservation time `dt/n_res`.
            diff_diag: Whether or not the diffusion matrix is assumed to be diagonal.
        """
        self._dt = dt
        self._n_res = n_res
        # the following members are only used for testing
        self._diff_diag = diff_diag
        # also have self._n_state for testing,
        # defined in the derived model class
        if diff_diag:
            # instantiate methods depending on whether the diffusion is diagonal
            def euler_sim(self, key, x, dt, theta):
                return euler_sim_diag(key, x, dt,
                                      self.drift, self.diff, theta)

            def euler_lpdf(self, x_curr, x_prev, dt, theta):
                return euler_lpdf_diag(x_curr, x_prev, dt,
                                       self.drift, self.diff, theta)

            def diff_full(self, x, theta):
                return jnp.diag(self.diff(x, theta))

            setattr(self.__class__, 'euler_sim', euler_sim)
            setattr(self.__class__, 'euler_lpdf', euler_lpdf)
            setattr(self.__class__, 'diff_full', diff_full)
        else:
            def euler_sim(self, key, x, dt, theta):
                return euler_sim_var(key, x, dt,
                                     self.drift, self.diff, theta)

            def euler_lpdf(self, x_curr, x_prev, dt, theta):
                return euler_lpdf_var(x_curr, x_prev, dt,
                                      self.drift, self.diff, theta)

            def diff_full(self, x, theta):
                return self.diff(x, theta)

            setattr(self.__class__, 'euler_sim', euler_sim)
            setattr(self.__class__, 'euler_lpdf', euler_lpdf)
            setattr(self.__class__, 'diff_full', diff_full)

    def state_lpdf(self, x_curr, x_prev, theta):
        """
        Calculates the log-density of `p(x_curr | x_prev, theta)`.

        Args:
            x_curr: State variable at current time `t`.
            x_prev: State variable at previous time `t-1`.
            theta: Parameter value.

        Returns:
            The log-density of `p(x_curr | x_prev, theta)`.
        """
        x = jnp.append(jnp.expand_dims(x_prev[self._n_res-1], axis=0),
                       x_curr, axis=0)
        lp = jax.vmap(lambda t:
                      self.euler_lpdf(
                          x_curr=x[t+1], x_prev=x[t],
                          dt=self._dt/self._n_res,
                          theta=theta))(jnp.arange(self._n_res))
        return jnp.sum(lp)
        # x = jnp.append(jnp.expand_dims(x_prev[self._n_res-1], axis=0),
        #                x_curr, axis=0)
        # return self.euler_lpdf(x, self._dt/self._n_res, theta)

    def state_lpdf_for(self, x_curr, x_prev, theta):
        """
        Calculates the log-density of `p(x_curr | x_prev, theta)`.
        For-loop version for testing.

        Args:
            x_curr: State variable at current time `t`.
            x_prev: State variable at previous time `t-1`.
            theta: Parameter value.

        Returns:
            The log-density of `p(x_curr | x_prev, theta)`.
        """
        dt_res = self._dt/self._n_res
        x0 = jnp.append(jnp.expand_dims(
            x_prev[self._n_res-1], axis=0), x_curr[:self._n_res-1], axis=0)
        x1 = x_curr
        lp = jnp.array(0.0)
        for t in range(self._n_res):
            if self._diff_diag:
                lp = lp + jnp.sum(jsp.stats.norm.logpdf(
                    x=x1[t],
                    loc=x0[t] + self.drift(x0[t], theta) * dt_res,
                    scale=self.diff(x0[t], theta) * jnp.sqrt(dt_res)
                ))
            else:
                lp = lp + jnp.sum(jsp.stats.multivariate_normal.logpdf(
                    x=x1[t],
                    mean=x0[t] + self.drift(x0[t], theta) * dt_res,
                    cov=self.diff(x0[t], theta) * dt_res
                ))
        return lp

    def state_sample(self, key, x_prev, theta):
        """
        Samples from `x_curr ~ p(x_curr | x_prev, theta)`.

        Args:
            key: PRNG key.
            x_prev: State variable at previous time `t-1`.
            theta: Parameter value.

        Returns:
            Sample of the state variable at current time `t`: `x_curr ~ p(x_curr | x_prev, theta)`.
        """
        # lax.scan setup:
        # scan function
        def fun(carry, t):
            key, subkey = random.split(carry["key"])
            x = self.euler_sim(
                key=subkey, x=carry["x"],
                dt=self._dt/self._n_res, theta=theta
            )
            res = {"x": x, "key": key}
            return res, res
        # scan initial value
        init = {"x": x_prev[self._n_res-1], "key": key}
        last, full = lax.scan(fun, init, jnp.arange(self._n_res))
        return full["x"]
        # return self.euler_sim(
        #     key=key,
        #     n_steps=self._n_res,
        #     x=x_prev[self._n_res-1],
        #     dt=self._dt/self._n_res,
        #     theta=theta
        # )

    def state_sample_for(self, key, x_prev, theta):
        """
        Samples from `x_curr ~ p(x_curr | x_prev, theta)`.
        For-loop version for testing.

        Args:
            key: PRNG key.
            x_prev: State variable at previous time `t-1`.
            theta: Parameter value.

        Returns:
            Sample of the state variable at current time `t`: `x_curr ~ p(x_curr | x_prev, theta)`.
        """
        dt_res = self._dt/self._n_res
        # x_curr = jnp.zeros(self._n_state)
        x_curr = []
        x_state = x_prev[self._n_res-1]
        for t in range(self._n_res):
            key, subkey = random.split(key)
            if self._diff_diag:
                dr = x_state + self.drift(x_state, theta) * dt_res
                df = self.diff(x_state, theta) * jnp.sqrt(dt_res)
                x_state = dr + df * random.normal(subkey, (x_state.shape[0],))
            else:
                dr = x_state + self.drift(x_state, theta) * dt_res
                df = self.diff(x_state, theta) * dt_res
                x_state = random.multivariate_normal(subkey, mean=dr, cov=df)
            x_curr.append(x_state)
            # x_curr = x_curr.at[t].set(x_state)
        return jnp.array(x_curr)

    def pf_step(self, key, x_prev, y_curr, theta):
        """
        Update particle and calculate log-weight for a bootstrap particle filter.
        **FIXME:** This method is completely generic, i.e., is not specific to SDEs.  May wish to put it elsewhere...

        Args:
            key: PRNG key.
            x_prev: State variable at previous time `t-1`.
            y_curr: Measurement variable at current time `t`.
            theta: Parameter value.

        Returns:
            - x_curr: Sample of the state variable at current time `t`: `x_curr ~ q(x_curr)`.
            - logw: The log-weight of `x_curr`.
        """
        x_curr = self.state_sample(key, x_prev, theta)
        logw = self.meas_lpdf(y_curr, x_curr, theta)
        return x_curr, logw

    def bridge_prop(self, key, x_prev, y_curr, theta, Y, A, Omega):
        """
        Update particle and calculate log-weight for a particle filter with MVN bridge proposals.

        **Notes:**

        - The measurement input is `Y` instead of `y_meas`.  The reason is that the proposal can be used with carefully chosen `Y = g(y_meas)` when the measurement error model is not `y_meas ~ N(A x_state, Omega)`.

        - Only implements the general version with arbitrary `A` and `Omega`.  Specific cases can be done more rapidly, but it's not clear where to put these different methods.  Inside the class?  As free functions?

        - Duplicates a lot of code from `mvn_bridge_pars()`, because `Sigma_Y` and `mu_Y` inside the latter can be computed very easily here.

        - Computes the Euler part of the log-weights using `vmap` after the bridge part which used `lax.scan()`.  On one core, it's definitely faster to do both inside `lax.scan()`.  On multiple cores that may or may not be the case, but probably would need quite a few cores see the speed increase.  However, it's unlikely that we'll explicitly parallelize across cores for this, since the parallellization would typically be over particles.

        - The drift and diffusion functions are each calculated twice, once for proposal and once for Euler.  This is somewhat inefficient, but to circumvent this would need to redesign `euler_lpdf()`...

        Args:
            key: PRNG key.
            x_prev: State variable at previous time `t-1`.
            y_curr: Measurement variable at current time `t`.
            theta: Parameter value.

        Returns:
            - x_curr: Sample of the state variable at current time `t`: `x_curr ~ q(x_curr)`.
            - logw: The log-weight of `x_curr`.
        """
        # lax.scan setup
        def scan_fun(carry, n):
            key = carry["key"]
            x = carry["x"]
            # calculate mean and variance of bridge proposal
            k = self._n_res - n
            dt_res = self._dt / self._n_res
            dr = self.drift(x, theta) * dt_res
            df = self.diff_full(x, theta) * dt_res
            mu_bridge, Sigma_bridge = mb.mvn_bridge_mv(
                mu_W=x + dr,
                Sigma_W=df,
                mu_Y=jnp.matmul(A, x + k*dr),
                AS_W=jnp.matmul(A, df),
                Sigma_Y=k * jnp.linalg.multi_dot([A, df, A.T]) + Omega,
                Y=Y
            )
            # bridge proposal
            key, subkey = random.split(key)
            x_prop = random.multivariate_normal(key,
                                                mean=mu_bridge,
                                                cov=Sigma_bridge)
            # bridge log-pdf
            lp_prop = jsp.stats.multivariate_normal.logpdf(
                x=x_prop,
                mean=mu_bridge,
                cov=Sigma_bridge
            )
            res_carry = {
                "x": x_prop,
                "key": key,
                "lp": carry["lp"] + lp_prop
            }
            res_stack = {"x": x_prop}
            return res_carry, res_stack
        scan_init = {
            "x": x_prev[self._n_res-1],
            "key": key,
            "lp": jnp.array(0.)
        }
        last, full = lax.scan(scan_fun, scan_init, jnp.arange(self._n_res))
        # return last, full
        x_prop = full["x"]  # bridge proposal
        # log-weight for the proposal
        logw = self.state_lpdf(
            x_curr=x_prop,
            x_prev=x_prev,
            theta=theta
        )
        logw = logw + self.meas_lpdf(y_curr, x_prop, theta) - last["lp"]
        return x_prop, logw

    def bridge_prop_for(self, key, x_prev, y_curr, theta, Y, A, Omega):
        """
        For-loop version of bridge_prop() for testing.
        """

        dt_res = self._dt / self._n_res
        x = x_prev[self._n_res - 1]
        x_prop = []
        lp_prop = jnp.array(0.0)
        for t in range(self._n_res):
            k = self._n_res - t
            dr = self.drift(x, theta) * dt_res
            df = self.diff_full(x, theta) * dt_res
            mu_W = x + dr
            Sigma_W = df
            mu_Y = jnp.matmul(A, x + k*dr)
            AS_W = jnp.matmul(A, Sigma_W)
            Sigma_Y = k * jnp.linalg.multi_dot([A, df, A.T]) + Omega
            # solve both linear systems simultaneously
            sol = jnp.matmul(AS_W.T, jnp.linalg.solve(
                Sigma_Y, jnp.hstack([jnp.array([Y-mu_Y]).T, AS_W])))
            mu_bridge = mu_W + jnp.squeeze(sol[:, 0])
            Sigma_bridge = Sigma_W - sol[:, 1:]
            # bridge proposal
            key, subkey = random.split(key)
            x = random.multivariate_normal(key,
                                           mean=mu_bridge,
                                           cov=Sigma_bridge)
            x_prop.append(x)
            # bridge log-pdf
            lp_prop = lp_prop + jsp.stats.multivariate_normal.logpdf(
                x=x,
                mean=mu_bridge,
                cov=Sigma_bridge
            )
        x_prop = jnp.array(x_prop)
        logw = self.state_lpdf(
            x_curr=x_prop,
            x_prev=x_prev,
            theta=theta
        )
        logw = logw + self.meas_lpdf(y_curr, x_prop, theta) - lp_prop
        return x_prop, logw<|MERGE_RESOLUTION|>--- conflicted
+++ resolved
@@ -11,11 +11,7 @@
 import jax.scipy as jsp
 from jax import random
 from jax import lax
-<<<<<<< HEAD
-# import mvn_bridge as mb
-=======
 from pfjax import mvn_bridge as mb
->>>>>>> 8474a399
 
 
 def euler_sim_diag(key, x, dt, drift, diff, theta):
