"""
Generic methods for SDEs.
**Notes:**
- `euler_{sim/lpdf}_{diag/var}()` are designed to be used independently of the SDE base class.  If we abandon this requirement then we can avoid quite a bit of code duplication by having these functions do one data point only and putting the `vmap`/`scan` constructs into the `state_{sample/lpdf}` methods.
"""

import jax
import jax.numpy as jnp
import jax.scipy as jsp
from jax import random
from jax import lax


def mvn_bridge_pars(mu_W, Sigma_W, mu_XW, Sigma_XW, Y, A, Omega):
    """
    Calculate the mean and variance of a normal bridge distribution.

    Suppose we have the multivariate normal model

    ```
           W ~ N(mu_W, Sigma_W)
       X | W ~ N(W + mu_XW, Sigma_XW)
    Y | X, W ~ N(AX, Omega)
    ```

    This function returns the mean and variance of `p(W | Y)`.
    """
    mu_Y = jnp.matmul(A, mu_W + mu_XW)
    AS_W = jnp.matmul(A, Sigma_W)
    Sigma_Y = jnp.linalg.multi_dot([A, Sigma_W + Sigma_XW, A.T]) + Omega
    # solve both linear systems simultaneously
    sol = jnp.matmul(AS_W.T, jnp.linalg.solve(
        Sigma_Y, jnp.hstack([jnp.array([Y-mu_Y]).T, AS_W])))
    return mu_W + jnp.squeeze(sol[:, 0]), Sigma_W - sol[:, 1:]


def euler_sim_diag(key, n_steps, x, dt, drift, diff, theta):
    """
    Simulate SDE with diagonal diffusion using Euler-Maruyama discretization.
    Args:
        key: PRNG key.
        n_steps: Number of steps to simulate.
        x: Initial value of the SDE.  A vector of size `n_dims`.
        dt: Interobservation time.
        drift: Drift function having signature `drift(x, theta)` and returning a vector of size `n_dims`.
        diff: Diffusion function having signature `diff(x, theta)` and returning a vector of size `n_dims`.
        theta: Parameter value.
<<<<<<< HEAD
=======
    
>>>>>>> 6fa956b2
    Returns:
        Simulated SDE values in a matrix of size `n_steps x n_dims`.
    """

    # setup lax.scan:
    # scan function
    def fun(carry, t):
        key, subkey = random.split(carry["key"])
        x = carry["x"]
        dr = x + drift(x, theta) * dt
        df = diff(x, theta) * jnp.sqrt(dt)
        x = dr + df * random.normal(subkey, (x.shape[0],))
        res = {"x": x, "key": key}
        return res, res
    # scan initial value
    init = {"x": x, "key": key}
    # lax.scan itself
    last, full = lax.scan(fun, init, jnp.arange(n_steps))
    return full["x"]


def euler_lpdf_diag(x, dt, drift, diff, theta):
    """
    Calculate the log PDF of observations from an SDE with diagonal diffusion using the Euler-Maruyama discretization.
    Args:
        x: SDE observations.  An array of size `n_obs x n_dims`.
        dt: Interobservation time.
        drift: Drift function having signature `drift(x, theta)` and returning a vector of size `n_dims`.
        diff: Diffusion function having signature `diff(x, theta)` and returning a vector of size `n_dims`.
        theta: Parameter value.
<<<<<<< HEAD
=======
    
>>>>>>> 6fa956b2
    Returns:
        The log-density of the SDE observations.
    """
    x0 = x[:-1, :]
    x1 = x[1:, :]
    lp = jax.vmap(lambda t:
                  jsp.stats.norm.logpdf(
                      x=x1[t],
                      loc=x0[t] + drift(x0[t], theta) * dt,
                      scale=diff(x0[t], theta) * jnp.sqrt(dt)
                  ))(jnp.arange(x0.shape[0]))
    return jnp.sum(lp)


class SDEModel(object):
    """
    Base class for SDE models.
    This class should set up a PF model class with methods `state_lpdf()`, `state_sim()`, and `pf_step()`,  with the user only needing to specify SDE drift and diffusion functions, and whether the diffusion is on the `diag` scale.
    For the latter, methods `euler_sim()` and `euler_lpdf()` are supplied at instantiation time from either `euler_{sim/lpdf}_diag()` or `euler_{sim/lpdf}_var()`, with arguments identical to those of the free functions except `drift` and `diff`, which are supplied by `self.drift()` and `self.diff()`.  Hopefully this won't be a problem when we come to jitting, gradding, etc.
    For `pf_step()`, a bootstrap filter is assumed, for which the user needs to specify `meas_lpdf()`.
    **Notes:**
    - Currently contains `state_sample_for()` and `state_lpdf_for()` for testing purposes.  May want to move these elsewhere at some point to obfuscate from users...
    """

    def __init__(self, dt, n_res, diff_diag):
        """
        Class constructor.
        Args:
            dt: SDE interobservation time.
            n_res: SDE resolution number.  There are `n_res` latent variables per observation, equally spaced with interobservation time `dt/n_res`.
            diff_diag: Whether or not the diffusion matrix is assumed to be diagonal.
        """
        self._dt = dt
        self._n_res = n_res
        # the following members are only used for testing
        self._diff_diag = diff_diag
        # also have self._n_state for testing,
        # defined in the derived model class
        if diff_diag:
            # instantiate methods depending on whether the diffusion is diagonal
            def euler_sim(self, key, n_steps, x, dt, theta):
                return euler_sim_diag(key, n_steps, x, dt,
                                      self.drift, self.diff, theta)

            def euler_lpdf(self, x, dt, theta):
                return euler_lpdf_diag(x, dt, self.drift, self.diff, theta)

            def diff_full(self, x, theta):
                return jnp.diag(self.diff(x, theta))

            setattr(self.__class__, 'euler_sim', euler_sim)
            setattr(self.__class__, 'euler_lpdf', euler_lpdf)
            setattr(self.__class__, 'diff_full', diff_full)
        else:
            def euler_sim(self, key, n_steps, x, dt, theta):
                return euler_sim_var(key, n_steps, x, dt,
                                     self.drift, self.diff, theta)

            def euler_lpdf(self, x, dt, theta):
                return euler_lpdf_var(x, dt, self.drift, self.diff, theta)

            def diff_full(self, x, theta):
                return self.diff(x, theta)

            setattr(self.__class__, 'euler_sim', euler_sim)
            setattr(self.__class__, 'euler_lpdf', euler_lpdf)
            setattr(self.__class__, 'diff_full', diff_full)

    def state_lpdf(self, x_curr, x_prev, theta):
        """
        Calculates the log-density of `p(x_curr | x_prev, theta)`.
        Args:
            x_curr: State variable at current time `t`.
            x_prev: State variable at previous time `t-1`.
            theta: Parameter value.
        Returns:
            The log-density of `p(x_curr | x_prev, theta)`.
        """
        x = jnp.append(jnp.expand_dims(x_prev[self._n_res-1], axis=0),
                       x_curr, axis=0)
        return self.euler_lpdf(x, self._dt/self._n_res, theta)


    def state_lpdf_for(self, x_curr, x_prev, theta):
        """
        Calculates the log-density of `p(x_curr | x_prev, theta)`.
        For-loop version for testing.
        Args:
            x_curr: State variable at current time `t`.
            x_prev: State variable at previous time `t-1`.
            theta: Parameter value.
        Returns:
            The log-density of `p(x_curr | x_prev, theta)`.
        """
        dt_res = self._dt/self._n_res
        x0 = jnp.append(jnp.expand_dims(
            x_prev[self._n_res-1], axis=0), x_curr[:self._n_res-1], axis=0)
        x1 = x_curr
        lp = jnp.array(0.0)
        for t in range(self._n_res):
            if self._diff_diag:
                lp = lp + jnp.sum(jsp.stats.norm.logpdf(
                    x=x1[t],
                    loc=x0[t] + self.drift(x0[t], theta) * dt_res,
                    scale=self.diff(x0[t], theta) * jnp.sqrt(dt_res)
                ))
            else:
                lp = lp + jnp.sum(jsp.stats.multivariate_normal.logpdf(
                    x=x1[t],
                    mean=x0[t] + self.drift(x0[t], theta) * dt_res,
                    cov=self.diff(x0[t], theta) * jnp.sqrt(dt_res)
                ))
        return lp

    def state_sample(self, key, x_prev, theta):
        """
        Samples from `x_curr ~ p(x_curr | x_prev, theta)`.
        Args:
            key: PRNG key.
            x_prev: State variable at previous time `t-1`.
            theta: Parameter value.
        Returns:
            Sample of the state variable at current time `t`: `x_curr ~ p(x_curr | x_prev, theta)`.
        """
        return self.euler_sim(
            key=key,
            n_steps=self._n_res,
            x=x_prev[self._n_res-1],
            dt=self._dt/self._n_res,
            theta=theta
        )

    def state_sample_for(self, key, x_prev, theta):
        """
        Samples from `x_curr ~ p(x_curr | x_prev, theta)`.
        For-loop version for testing.
        Args:
            key: PRNG key.
            x_prev: State variable at previous time `t-1`.
            theta: Parameter value.
        Returns:
            Sample of the state variable at current time `t`: `x_curr ~ p(x_curr | x_prev, theta)`.
        """
        dt_res = self._dt/self._n_res
        # x_curr = jnp.zeros(self._n_state)
        x_curr = []
        x_state = x_prev[self._n_res-1]
        for t in range(self._n_res):
            key, subkey = random.split(key)
            if self._diff_diag:
                dr = x_state + self.drift(x_state, theta) * dt_res
                df = self.diff(x_state, theta) * jnp.sqrt(dt_res)
                x_state = dr + df * random.normal(subkey, (x_state.shape[0],))
            else:
                dr = x_state + self.drift(x_state, theta) * dt_res
                df = self.diff(x_state, theta) * dt_res
                x_state = random.multivariate_normal(subkey, mean=dr, cov=df)
            x_curr.append(x_state)
            # x_curr = x_curr.at[t].set(x_state)
        return jnp.array(x_curr)

    def pf_step(self, key, x_prev, y_curr, theta):
        """
        Update particle and calculate log-weight for a bootstrap particle filter.
        **FIXME:** This method is completely generic, i.e., is not specific to SDEs.  May wish to put it elsewhere...
        Args:
            x_prev: State variable at previous time `t-1`.
            y_curr: Measurement variable at current time `t`.
            theta: Parameter value.
            key: PRNG key.
        Returns:
            - x_curr: Sample of the state variable at current time `t`: `x_curr ~ q(x_curr)`.
            - logw: The log-weight of `x_curr`.
        """
        x_curr = self.state_sample(key, x_prev, theta)
        logw = self.meas_lpdf(y_curr, x_curr, theta)
<<<<<<< HEAD
        return x_curr, logw
=======
        return x_curr, logw

    def bridge_prop(self, key, x_prev, Y, theta, A, Omega):
        """
        Bridge proposal.

        **Notes:**

        - The measurement input is `Y` instead of `y_meas`.  The reason is that the proposal can be used with carefully chosen `Y = g(y_meas)` when the measurement error model is not `y_meas ~ N(A x_state, Omega)`.

        - Only implements the general version with arbitrary `A` and `Omega`.  Specific cases can be done more rapidly, but it's not clear where to put these different methods.  Inside the class?  As free functions?

        - Duplicates a lot of code from `mvn_bridge_pars()`, because `Sigma_Y` and `mu_Y` inside the latter can be computed very easily here.

        - Computes the Euler part of the log-weights using `vmap` after the bridge part which used `lax.scan()`.  On one core, it's definitely faster to do both inside `lax.scan()`.  On multiple cores that may or may not be the case, but probably would need quite a few cores see the speed increase.  However, it's unlikely that we'll explicitly parallelize across cores for this, since the parallellization would typically be over particles.

        - The drift and diffusion functions are each calculated twice, once for proposal and once for Euler.  This is somewhat inefficient, but to circumvent this would need to redesign `euler_lpdf()`...
        """
        # lax.scan setup
        def scan_fun(carry, n):
            key = carry["key"]
            x = carry["x"]
            # calculate mean and variance of bridge proposal
            k = self._n_res - n
            dt_res = self._dt / self._n_res
            dr = self.drift(x, theta) * dt_res
            df = self.diff_full(x, theta) * dt_res
            mu_W = x + dr
            Sigma_W = df
            mu_Y = jnp.matmul(A, x + k*dr)
            AS_W = jnp.matmul(A, Sigma_W)
            Sigma_Y = k * jnp.linalg.multi_dot([A, df, A.T]) + Omega
            # solve both linear systems simultaneously
            sol = jnp.matmul(AS_W.T, jnp.linalg.solve(
                Sigma_Y, jnp.hstack([jnp.array([Y-mu_Y]).T, AS_W])))
            mu_bridge = mu_W + jnp.squeeze(sol[:, 0])
            Sigma_bridge = Sigma_W - sol[:, 1:]
            # bridge proposal
            key, subkey = random.split(key)
            x_prop = random.multivariate_normal(key,
                                                mean=mu_bridge,
                                                cov=Sigma_bridge)
            # bridge log-pdf
            lp_prop = jsp.stats.multivariate_normal.logpdf(
                x=x_prop,
                mean=mu_bridge,
                cov=Sigma_bridge
            )
            res_carry = {
                "x": x_prop,
                "key": key,
                "lp": carry["lp"] + lp_prop
            }
            res_stack = {"x": x_prop}
            return res_carry, res_stack
        scan_init = {
            "x": x_prev[self._n_res-1],
            "key": key,
            "lp": jnp.array(0.)
        }
        last, full = lax.scan(scan_fun, scan_init, jnp.arange(self._n_res))
        # return last, full
        x_prop = full["x"]  # bridge proposal
        # log-weight for the proposal
        logw = self.state_lpdf(
            x_curr=x_prop,
            x_prev=x_prev,
            theta=theta
        )
        logw = logw + self.meas_lpdf(y_meas, x_curr, theta) - last["lp"]
        return x_prop, logw
>>>>>>> fff2a24e91f8de0350bf05bcaaaa2f4452f34452<|MERGE_RESOLUTION|>--- conflicted
+++ resolved
@@ -1,6 +1,8 @@
 """
 Generic methods for SDEs.
+
 **Notes:**
+
 - `euler_{sim/lpdf}_{diag/var}()` are designed to be used independently of the SDE base class.  If we abandon this requirement then we can avoid quite a bit of code duplication by having these functions do one data point only and putting the `vmap`/`scan` constructs into the `state_{sample/lpdf}` methods.
 """
 
@@ -37,6 +39,7 @@
 def euler_sim_diag(key, n_steps, x, dt, drift, diff, theta):
     """
     Simulate SDE with diagonal diffusion using Euler-Maruyama discretization.
+
     Args:
         key: PRNG key.
         n_steps: Number of steps to simulate.
@@ -45,10 +48,7 @@
         drift: Drift function having signature `drift(x, theta)` and returning a vector of size `n_dims`.
         diff: Diffusion function having signature `diff(x, theta)` and returning a vector of size `n_dims`.
         theta: Parameter value.
-<<<<<<< HEAD
-=======
     
->>>>>>> 6fa956b2
     Returns:
         Simulated SDE values in a matrix of size `n_steps x n_dims`.
     """
@@ -73,16 +73,14 @@
 def euler_lpdf_diag(x, dt, drift, diff, theta):
     """
     Calculate the log PDF of observations from an SDE with diagonal diffusion using the Euler-Maruyama discretization.
+
     Args:
         x: SDE observations.  An array of size `n_obs x n_dims`.
         dt: Interobservation time.
         drift: Drift function having signature `drift(x, theta)` and returning a vector of size `n_dims`.
         diff: Diffusion function having signature `diff(x, theta)` and returning a vector of size `n_dims`.
         theta: Parameter value.
-<<<<<<< HEAD
-=======
     
->>>>>>> 6fa956b2
     Returns:
         The log-density of the SDE observations.
     """
@@ -100,16 +98,21 @@
 class SDEModel(object):
     """
     Base class for SDE models.
+
     This class should set up a PF model class with methods `state_lpdf()`, `state_sim()`, and `pf_step()`,  with the user only needing to specify SDE drift and diffusion functions, and whether the diffusion is on the `diag` scale.
+
     For the latter, methods `euler_sim()` and `euler_lpdf()` are supplied at instantiation time from either `euler_{sim/lpdf}_diag()` or `euler_{sim/lpdf}_var()`, with arguments identical to those of the free functions except `drift` and `diff`, which are supplied by `self.drift()` and `self.diff()`.  Hopefully this won't be a problem when we come to jitting, gradding, etc.
     For `pf_step()`, a bootstrap filter is assumed, for which the user needs to specify `meas_lpdf()`.
+
     **Notes:**
+
     - Currently contains `state_sample_for()` and `state_lpdf_for()` for testing purposes.  May want to move these elsewhere at some point to obfuscate from users...
     """
 
     def __init__(self, dt, n_res, diff_diag):
         """
         Class constructor.
+
         Args:
             dt: SDE interobservation time.
             n_res: SDE resolution number.  There are `n_res` latent variables per observation, equally spaced with interobservation time `dt/n_res`.
@@ -154,10 +157,12 @@
     def state_lpdf(self, x_curr, x_prev, theta):
         """
         Calculates the log-density of `p(x_curr | x_prev, theta)`.
+
         Args:
             x_curr: State variable at current time `t`.
             x_prev: State variable at previous time `t-1`.
             theta: Parameter value.
+
         Returns:
             The log-density of `p(x_curr | x_prev, theta)`.
         """
@@ -170,10 +175,12 @@
         """
         Calculates the log-density of `p(x_curr | x_prev, theta)`.
         For-loop version for testing.
+
         Args:
             x_curr: State variable at current time `t`.
             x_prev: State variable at previous time `t-1`.
             theta: Parameter value.
+
         Returns:
             The log-density of `p(x_curr | x_prev, theta)`.
         """
@@ -200,10 +207,12 @@
     def state_sample(self, key, x_prev, theta):
         """
         Samples from `x_curr ~ p(x_curr | x_prev, theta)`.
+
         Args:
             key: PRNG key.
             x_prev: State variable at previous time `t-1`.
             theta: Parameter value.
+
         Returns:
             Sample of the state variable at current time `t`: `x_curr ~ p(x_curr | x_prev, theta)`.
         """
@@ -219,10 +228,12 @@
         """
         Samples from `x_curr ~ p(x_curr | x_prev, theta)`.
         For-loop version for testing.
+
         Args:
             key: PRNG key.
             x_prev: State variable at previous time `t-1`.
             theta: Parameter value.
+
         Returns:
             Sample of the state variable at current time `t`: `x_curr ~ p(x_curr | x_prev, theta)`.
         """
@@ -248,20 +259,19 @@
         """
         Update particle and calculate log-weight for a bootstrap particle filter.
         **FIXME:** This method is completely generic, i.e., is not specific to SDEs.  May wish to put it elsewhere...
+
         Args:
             x_prev: State variable at previous time `t-1`.
             y_curr: Measurement variable at current time `t`.
             theta: Parameter value.
             key: PRNG key.
+
         Returns:
             - x_curr: Sample of the state variable at current time `t`: `x_curr ~ q(x_curr)`.
             - logw: The log-weight of `x_curr`.
         """
         x_curr = self.state_sample(key, x_prev, theta)
         logw = self.meas_lpdf(y_curr, x_curr, theta)
-<<<<<<< HEAD
-        return x_curr, logw
-=======
         return x_curr, logw
 
     def bridge_prop(self, key, x_prev, Y, theta, A, Omega):
@@ -332,5 +342,4 @@
             theta=theta
         )
         logw = logw + self.meas_lpdf(y_meas, x_curr, theta) - last["lp"]
-        return x_prop, logw
->>>>>>> fff2a24e91f8de0350bf05bcaaaa2f4452f34452+        return x_prop, logw