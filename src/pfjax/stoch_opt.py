"""
Stochastic optimization for particle filter.
"""

import jax
import jax.numpy as jnp
import jax.scipy as jsp
import optax
from jax import random
from jax import lax
from jax.experimental.maps import xmap
from functools import partial
from pfjax import particle_loglik, particle_filter, particle_resample_mvn


def update_params(params, subkey, opt_state, grad_fun=None, n_particles=100, y_meas=None, model=None, learning_rate=0.01, mask=None,
                  optimizer=None, **kwargs):
    '''
    Args:
        params: A jnp.array that represents the values of the parameters before the gradient update.
        subkey: The subkey for the current loop iteration.
        opt_state: The optimizer state of the parameters.
        grad_fun: The function with which to take the gradients with respect to.
        n_particles: The number of particles for the particle filter.
        y_meas: The observed data `y_meas`
        model: The model class which has the predefined methods to run the forward pass.
        learning_rate: The learning rate for the stochastic optimization method.
        mask: A mask (0 or 1 vector) which represents the parameters that we wish to update in an iteration.
        optimizer: The choice of stochastic optimizer (e.g. Adam/Adagrad)
    
    Returns:
        params: The updated parameters at the end of the stochastic optimization step.
    '''
    # First we obtain the gradients of the gradient function with respect to the `grad_fun`.
    params_update = jax.grad(grad_fun, argnums=0)(
        params, subkey, n_particles, y_meas, model)
    # Updating the params with respect to the mask.
    params_update = jnp.where(mask, params_update, 0)
    # Applying the updates to the parameters except for those that are masked.
    updates, opt_state = optimizer.update(params_update, opt_state)
    return optax.apply_updates(params, updates) #, grad_fun(params, subkey, n_particles, y_meas, model)


def stoch_opt(model, params, grad_fun, y_meas, n_particles=100, iterations=10,
              learning_rate=0.01, key=1, mask=None):
    """
    Args:
        model: The model class for which all of the functions are defined.
        params: A jnp.array that represents the initial values of the parameters.
        grad_fun: The function which we would like to take the gradient with respect to.
        y_meas: The measurements of the observations required for the particle filter.
        n_particles: The number of particles to use in the particle filter.
        iterations: The number of iterations to run the gradient descent for.
        learning_rate: The learning rate for the gradient descent algorithm.
        key: The key required for the prng.
        mask: The mask over which dimensions we would like to perform the optimization.
    
    Returns:
        params: The final value of the parameters.
    """
    optimizer = optax.adam(learning_rate)
    opt_state = optimizer.init(params)
    # Partially evaluate the function with respect to all of the parameters that do not change over time.
    partial_update_params = partial(update_params, n_particles=n_particles, y_meas=y_meas,
<<<<<<< HEAD
                                    model=model, learning_rate=learning_rate, mask=mask, grad_fun=grad_fun, 
                                    optimizer=optimizer)
=======
                                    model=model, learning_rate=learning_rate, mask=mask, grad_fun=grad_fun, optimizer=optimizer)
    # JIT the update step.
>>>>>>> 54a3af49
    update_fn = jax.jit(partial_update_params, donate_argnums=(0,))
    # Every iteration, the keys must be split to obtain several subkeys for which we have to take the update step.
    keys = random.split(key, iterations)
    for subkey in keys:
        params = update_fn(params, subkey, opt_state)
    return params <|MERGE_RESOLUTION|>--- conflicted
+++ resolved
@@ -33,7 +33,7 @@
     '''
     # First we obtain the gradients of the gradient function with respect to the `grad_fun`.
     params_update = jax.grad(grad_fun, argnums=0)(
-        params, subkey, n_particles, y_meas, model)
+        params, subkey, n_particles, y_meas, model, **kwargs)
     # Updating the params with respect to the mask.
     params_update = jnp.where(mask, params_update, 0)
     # Applying the updates to the parameters except for those that are masked.
@@ -42,7 +42,7 @@
 
 
 def stoch_opt(model, params, grad_fun, y_meas, n_particles=100, iterations=10,
-              learning_rate=0.01, key=1, mask=None):
+              learning_rate=0.01, key=1, mask=None, **kwargs):
     """
     Args:
         model: The model class for which all of the functions are defined.
@@ -62,13 +62,9 @@
     opt_state = optimizer.init(params)
     # Partially evaluate the function with respect to all of the parameters that do not change over time.
     partial_update_params = partial(update_params, n_particles=n_particles, y_meas=y_meas,
-<<<<<<< HEAD
                                     model=model, learning_rate=learning_rate, mask=mask, grad_fun=grad_fun, 
-                                    optimizer=optimizer)
-=======
-                                    model=model, learning_rate=learning_rate, mask=mask, grad_fun=grad_fun, optimizer=optimizer)
+                                    optimizer=optimizer, **kwargs)
     # JIT the update step.
->>>>>>> 54a3af49
     update_fn = jax.jit(partial_update_params, donate_argnums=(0,))
     # Every iteration, the keys must be split to obtain several subkeys for which we have to take the update step.
     keys = random.split(key, iterations)
