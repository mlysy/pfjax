--- conflicted
+++ resolved
@@ -8,7 +8,6 @@
 import jax.tree_util as jtu
 
 
-<<<<<<< HEAD
 
 def diameter(x, y):
     """
@@ -121,9 +120,6 @@
 
 
 def lwgt_to_prob(logw):
-=======
-def logw_to_prob(logw):
->>>>>>> d0756105
     r"""
     Calculate normalized probabilities from unnormalized log weights.
 
