--- conflicted
+++ resolved
@@ -23,17 +23,11 @@
         theta: Parameter value.
 
     Returns:
-<<<<<<< HEAD
-        (tuple):
-        - **y_meas**: The sequence of measurement variables `y_meas = (y_0, ..., y_T)`, where `T = n_obs-1`.
-        - **x_state**: The sequence of state variables `x_state = (x_0, ..., x_T)`, where `T = n_obs-1`.
-=======
         Tuple: 
 
         - **y_meas** - The sequence of measurement variables `y_meas = (y_0, ..., y_T)`, where `T = n_obs-1`.
 
         - **x_state** - The sequence of state variables `x_state = (x_0, ..., x_T)`, where `T = n_obs-1`.
->>>>>>> 3f884030
     """
     # lax.scan setup
     # scan function
