--- conflicted
+++ resolved
@@ -1,9 +1,4 @@
 from .simulate import *
-<<<<<<< HEAD
-from .full_loglik import *
-from .particle_filter import *
-from .proj_data import *
-=======
 from .loglik_full import *
 from .particle_filter import *
->>>>>>> 8474a399
+from .proj_data import *