--- conflicted
+++ resolved
@@ -117,15 +117,9 @@
         x_curr1, logw1 = model.bridge_prop(
             key=key,
             x_prev=x_prev,
-<<<<<<< HEAD
-            y_curr=y_meas,
-            theta=theta,
-            Y=jnp.log(y_meas),
-=======
             y_curr=y_curr,
             theta=theta,
             Y=jnp.log(y_curr),
->>>>>>> 81163ac2
             A=jnp.eye(2),
             Omega=jnp.eye(2)
         )
@@ -133,15 +127,9 @@
         x_curr2, logw2 = model.bridge_prop_for(
             key=key,
             x_prev=x_prev,
-<<<<<<< HEAD
-            y_curr=y_meas,
-            theta=theta,
-            Y=jnp.log(y_meas),
-=======
             y_curr=y_curr,
             theta=theta,
             Y=jnp.log(y_curr),
->>>>>>> 81163ac2
             A=jnp.eye(2),
             Omega=jnp.eye(2)
         )
