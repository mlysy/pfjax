--- conflicted
+++ resolved
@@ -133,36 +133,18 @@
 
 
 if True:
-<<<<<<< HEAD
-
-    def accumulate_ancestors(x_prev, x_curr, y_curr, theta):
-        r"""
-        Returns just x_prev and x_curr to check that ancestors are being computed as expected.
-        """
-        return x_prev, x_curr
-
-=======
     # check brute force calculation
->>>>>>> 7cb1b2b9
     def accumulate_score(x_prev, x_curr, y_curr, theta):
         r"""
         Accumulator for score function.
         """
         measgrad_lpdf = jax.grad(bm_model.meas_lpdf, argnums=2)
         stategrad_lpdf = jax.grad(bm_model.state_lpdf, argnums=2)
-        return measgrad_lpdf(y_curr, x_curr, theta) + stategrad_lpdf(x_curr, x_prev, theta)
-            
+        return measgrad_lpdf(y_curr, x_curr, theta) + \
+            stategrad_lpdf(x_curr, x_prev, theta)
         # return {"meas": measgrad_lpdf(y_curr, x_curr, theta),
         #         "state": stategrad_lpdf(x_curr, x_prev, theta)}
 
-<<<<<<< HEAD
-    # def brute_force_acc(x_prev, x_curr, y_curr, theta):
-    #     measgrad_lpdf = jax.grad(bm_model.meas_lpdf, argnums=2)
-    #     stategrad_lpdf = jax.grad(bm_model.state_lpdf, argnums=2)
-    #     t1 = measgrad_lpdf(y_curr, x_curr, theta)
-    #     t2 = stategrad_lpdf(x_curr, x_prev, theta)
-    #     return t1 + t2
-=======
     def get_particles(i_part, x_particles, ancestors):
         """
         Return a full particle by backtracking through ancestors of particle `i_part` at last time point.
@@ -183,24 +165,12 @@
                                   jnp.arange(n_obs-1), reverse=True)
         i_part_full = jnp.concatenate([full, jnp.array(i_part_init)[None]])
         return x_particles[jnp.arange(n_obs), i_part_full, ...]  # , i_part
->>>>>>> 7cb1b2b9
 
     # new pf with history
     pf_out1 = pf.particle_filter2(
         bm_model, subkey, y_meas, theta, n_particles,
         history=True, accumulator=accumulate_score)
 
-<<<<<<< HEAD
-    # check brute force calculation
-
-    Xt_1n = pf_out1["x_particles"]
-    # Now, we compute G_n = G(Xt_1n)
-    tot = 0
-    for i in range(1, Xt_1n.shape[0] - 1):
-        tot += brute_force_acc(Xt_1n[i - 1,:], Xt_1n[i,:], y_meas[i], theta)
-        breakpoint()
-
-=======
     # new pf without history
     pf_out2 = pf.particle_filter2(
         bm_model, subkey, y_meas, theta, n_particles,
@@ -228,5 +198,4 @@
     max_diff = {
         "score_acc": abs_err(acc_out, pf_out2["accumulate_out"])
     }
-    print(max_diff)
->>>>>>> 7cb1b2b9
+    print(max_diff)